import {assert} from 'chai';
import {
    denormalizeFormats,
    normalizeFormats,
    IFieldFormat,
<<<<<<< HEAD
    GenericFormat
=======
    GenericFormat,
    getFormatHash
>>>>>>> b82cb0d3
} from 'Types/_entity/adapter/SbisFormatMixin';

describe('Types/_entity/adapter/SbisFormatMixin', () => {
    const getNestedRecord = (values: unknown, format: IFieldFormat[], index?: Number, link?: boolean) => {
        switch (link) {
            case true:
                return [{
                    d: values,
                    f: index
                }];

            case false:
                return [{
                    d: values,
                    f: index,
                    s: format
                }];

            case undefined:
                return [{
                    d: values,
                    s: format
                }];
        }
    };

    describe('getFormatHash()', () => {
        it('return different hashes for different array fields', () => {
            const formatA = [{n: 'foo', t: {n: 'Массив', t: 'Число целое'}}];
            const formatB = [{n: 'foo', t: {n: 'Массив', t: 'Строка'}}];

            assert.notEqual(
                getFormatHash(formatA),
                getFormatHash(formatB)
            );
        });
    });

    describe('normalizeFormats()', () => {
        it('should return return normalized data for repeatable format', () => {
            const nestedFormat = [{n: 'bar', t: 'Число целое'}];

            const data = {
                s: [{n: 'foo', t: 'Запись'}],
                d: [
                    getNestedRecord([1], nestedFormat),
                    getNestedRecord([2], nestedFormat),
                    getNestedRecord([3], nestedFormat)
                ]
            };
            const expectedData = {
                s: [{n: 'foo', t: 'Запись'}],
                f: 0,
                d: [
                    getNestedRecord([1], nestedFormat, 1, false),
                    getNestedRecord([2], nestedFormat, 1, true),
                    getNestedRecord([3], nestedFormat, 1, true)
                ]
            };

            assert.deepEqual(normalizeFormats(data) , expectedData);
        });

        it('should return return normalized data for mixture of formats', () => {
            const nestedFormatA = [{n: 'foo', t: 'Число целое'}];
            const nestedFormatB = [{n: 'bar', t: 'Строка'}];

            const data = [
                getNestedRecord([1], nestedFormatA),
                getNestedRecord(['a'], nestedFormatB),
                getNestedRecord([2], nestedFormatA)
            ];

            const expectedData = [
                getNestedRecord([1], nestedFormatA, 0, false),
                getNestedRecord(['a'], nestedFormatB, 1, false),
                getNestedRecord([2], nestedFormatA, 0, true)
            ];

            assert.deepEqual(normalizeFormats(data) , expectedData);
        });
    });

    describe('denormalizeFormats()', () => {
        it('should return data with resolved formats', () => {
            const nestedFormat = [{n: 'bar', t: 'Число целое'}];

            const data = {
                d: [
                    getNestedRecord([1], nestedFormat, 0, false),
                    getNestedRecord([2], nestedFormat, 0, true),
                    getNestedRecord([3], nestedFormat, 0, true)
                ],
                s: [{n: 'foo', t: 'Запись'}]
            };

            denormalizeFormats(data);

            assert.deepEqual(data.d, [
                getNestedRecord([1], nestedFormat),
                getNestedRecord([2], nestedFormat),
                getNestedRecord([3], nestedFormat)
            ]);
        });

        it('should deal with not an object', () => {
            assert.doesNotThrow(() => {
                denormalizeFormats('Foo' as unknown as GenericFormat);
            });
        });
    });
});<|MERGE_RESOLUTION|>--- conflicted
+++ resolved
@@ -3,12 +3,8 @@
     denormalizeFormats,
     normalizeFormats,
     IFieldFormat,
-<<<<<<< HEAD
-    GenericFormat
-=======
     GenericFormat,
     getFormatHash
->>>>>>> b82cb0d3
 } from 'Types/_entity/adapter/SbisFormatMixin';
 
 describe('Types/_entity/adapter/SbisFormatMixin', () => {
