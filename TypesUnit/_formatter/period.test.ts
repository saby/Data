--- conflicted
+++ resolved
@@ -12,17 +12,10 @@
     let stubGetLang;
 
     before(() => {
-<<<<<<< HEAD
-        stubEnabled = sinon.stub(controller, 'isEnabled');
-        stubGetLang = sinon.stub(controller, 'currentLocale');
+        stubEnabled = stub(controller, 'isEnabled');
+        stubGetLang = stub(controller, 'currentLocale');
         stubEnabled.get(() => true);
         stubGetLang.get(() => 'en-US');
-=======
-        stubEnabled = stub(i18n, 'isEnabled');
-        stubGetLang = stub(i18n, 'getLang');
-        stubEnabled.returns(true);
-        stubGetLang.returns('en-US');
->>>>>>> 13b03a03
     });
 
     after(() => {
