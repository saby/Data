import {assert} from 'chai';
import {stub} from 'sinon';
import number from 'Types/_formatter/number';
import {controller} from 'I18n/i18n';

describe('Types/_formatter/number', () => {
    const locales = ['en-US', 'ru-RU', 'foo-BAR'];

    locales.forEach((locale) => {
        describe('for locale "' + locale + '"', () => {
            const expect = {
                'en-US': '1,234.5',
                'ru-RU': '1 234,5',
                'foo-BAR': '1,234.5'
            };
            let stubIntl;

            beforeEach(() => {
<<<<<<< HEAD
                stubIntl = sinon.stub(controller, 'currentLocale');
                stubIntl.get(() => locale);
=======
                stubIntl = stub(i18n, 'getLang');
                stubIntl.callsFake(() => {
                    return locale;
                });
>>>>>>> 13b03a03
            });

            afterEach(() => {
                stubIntl.restore();
                stubIntl = undefined;
            });

            it('should format Number', () => {
                const value = 1234.5;
                assert.equal(expect[locale], number(value));
            });

            it('should drop the fractional part', () => {
                assert.equal('4', number(4.5, {maximumFractionDigits:0}));
            });

            it('should set one sign in the fractional part', () => {
                const expect = {
                    'en-US': '4.5',
                    'ru-RU': '4,5',
                    'foo-BAR': '4.5'
                };
                assert.equal(expect[locale], number(4.512, {maximumFractionDigits:1}));
            });
        });
    });
});<|MERGE_RESOLUTION|>--- conflicted
+++ resolved
@@ -16,15 +16,8 @@
             let stubIntl;
 
             beforeEach(() => {
-<<<<<<< HEAD
-                stubIntl = sinon.stub(controller, 'currentLocale');
+                stubIntl = stub(controller, 'currentLocale');
                 stubIntl.get(() => locale);
-=======
-                stubIntl = stub(i18n, 'getLang');
-                stubIntl.callsFake(() => {
-                    return locale;
-                });
->>>>>>> 13b03a03
             });
 
             afterEach(() => {
