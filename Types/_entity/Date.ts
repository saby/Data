--- conflicted
+++ resolved
@@ -1,14 +1,11 @@
 import DateTime from './DateTime';
-<<<<<<< HEAD
 import parseDate from './dateParser';
 import SerializableMixin, {IState as IDefaultSerializableState} from './SerializableMixin';
 import {date as formatDate} from '../formatter';
+import {register} from '../di';
 
 const ISO_PREFIX = 'ISO:';
 const ISO_FORMAT = 'YYYY-MM-DD';
-=======
-import {register} from '../di';
->>>>>>> 3774768f
 
 /**
  * Date type
@@ -17,7 +14,6 @@
  * @author Мальцев А.А.
  */
 export default class Date extends DateTime {
-<<<<<<< HEAD
     protected get _proto(): object {
          return Date.prototype;
     }
@@ -51,15 +47,9 @@
 
     // endregion
 }
-=======
-     protected get _proto(): object {
-          return Date.prototype;
-     }
-}
 
 Object.assign(Date.prototype, {
     _moduleName: 'Types/entity:Date'
 });
 
-register('Types/entity:Date', Date, {instantiate: false});
->>>>>>> 3774768f
+register('Types/entity:Date', Date, {instantiate: false});