/// <amd-module name="Types/_entity/format/Field" />
/**
 * Прототип поля записи.
 * Это абстрактный класс, не предназначенный для создания самостоятельных экземпляров.
 * @class Types/_entity/format/Field
 * @mixes Types/_entity/DestroyableMixin
 * @implements Types/_entity/ICloneable
 * @implements Types/_entity/IEquatable
 * @mixes Types/_entity/OptionsMixin
 * @mixes Types/_entity/SerializableMixin
 * @mixes Types/_entity/CloneableMixin
 * @public
 * @author Мальцев А.А.
 */

import {mixin} from '../../util';
import DestroyableMixin from '../DestroyableMixin';
import ICloneable from '../ICloneable';
import IEquatable from '../IEquatable';
import OptionsToPropertyMixin from '../OptionsToPropertyMixin';
import SerializableMixin from '../SerializableMixin';
import CloneableMixin from '../CloneableMixin';
import {isEqual} from '../../object';

// @ts-ignore
export default abstract class Field extends mixin(
   DestroyableMixin, OptionsToPropertyMixin, SerializableMixin, CloneableMixin
) implements ICloneable, IEquatable /** @lends Types/_entity/format/Field.prototype */{
   /**
    * @cfg {String} Имя поля
    * @name Types/_entity/format/Field#name
    * @see getName
    * @see setName
    */
   _$name: string;

   /**
    * @cfg {String|Function} Модуль, который является конструктором значения поля
    * @name Types/_entity/format/Field#type
    * @see getType
    */
   _$type: any;

   /**
    * @cfg {*} Значение поля по умолчанию
    * @name Types/_entity/format/Field#defaultValue
    * @see getDefaultValue
    * @see setDefaultValue
    */
   _$defaultValue: any;

   /**
    * @cfg {Boolean} Значение может быть null
    * @name Types/_entity/format/Field#nullable
    * @see isNullable
    * @see setNullable
    */
   _$nullable: boolean;

   /**
    * Название типа поля
    */
   _typeName: string;

   constructor(options?: Object) {
      super(options);
      OptionsToPropertyMixin.call(this, options);
   }

<<<<<<< HEAD
   //region ICloneable

   readonly '[Types/_entity/ICloneable]': boolean;

   clone: (shallow?: boolean) => Field;

   //endregion

   //region Types/Entity/IEquatable
=======
   //region Types/_entity/IEquatable
>>>>>>> 8a97b99b

   readonly '[Types/_entity/IEquatable]': boolean;

   /**
    * Сравнивает 2 формата поля на идентичность: совпадает тип, название, значение по умолчанию, признак isNullable. Для полей со словарем - словарь.
    * @param {Types/_entity/format/Field} to Формат поля, с которым сравнить
    * @return {Boolean}
    */
   isEqual(to: Field): boolean {
      if (to === this) {
         return true;
      }
      let selfProto = Object.getPrototypeOf(this);
      let toProto = Object.getPrototypeOf(to);

      return selfProto === toProto &&
         this.getName() === to.getName() &&
         isEqual(this.getDefaultValue(), to.getDefaultValue()) &&
         this.isNullable() === to.isNullable();
   }

   //endregion Types/_entity/IEquatable

   //region Public methods

   /**
    * Возвращает модуль, который является конструктором значения поля
    * @return {String|Function}
    */
   getType() {
      return this._$type || this.getTypeName();
   }

   /**
    * Возвращает название типа поля
    * @return {String}
    */
   getTypeName() {
      return this._typeName;
   }

   /**
    * Возвращает имя поля
    * @return {String}
    * @see name
    * @see setName
    */
   getName() {
      return this._$name;
   }

   /**
    * Устанавливает имя поля
    * @param {String} name Имя поля
    * @see name
    * @see getName
    */
   setName(name) {
      this._$name = name;
   }

   /**
    * Возвращает значение поля по умолчанию
    * @return {*}
    * @see defaultValue
    * @see setDefaultValue
    */
   getDefaultValue() {
      return this._$defaultValue;
   }

   /**
    * Устанавливает значение поля по умолчанию
    * @param {*} value Значение поля по умолчанию
    * @see defaultValue
    * @see getDefaultValue
    */
   setDefaultValue(value) {
      this._$defaultValue = value;
   }

   /**
    * Возвращает признак, что значение может быть null
    * @return {Boolean}
    * @see name
    * @see setNullable
    */
   isNullable() {
      return this._$nullable;
   }

   /**
    * Устанавливает признак, что значение может быть null
    * @param {Boolean} nullable Значение может быть null
    * @see name
    * @see isNullable
    */
   setNullable(nullable) {
      this._$nullable = nullable;
   }

   /**
    * Копирует формат поля из другого формата
    * @param {Types/_entity/format/Field} format Формат поля, который надо скопировать
    */
   copyFrom(format) {
      let formatOptions = format._getOptions();
      let key;
      for (let option in formatOptions) {
         if (formatOptions.hasOwnProperty(option)) {
            key = '_$' + option;
            if (key in this) {
               this[key] = formatOptions[option];
            }
         }
      }
   }

   //endregion Public methods
}

Field.prototype['[Types/_entity/format/DestroyableMixin]'] = true;
Field.prototype._$name = '';
Field.prototype._$type = null;
Field.prototype._$defaultValue = null;
Field.prototype._$nullable = true;
Field.prototype._typeName = '';<|MERGE_RESOLUTION|>--- conflicted
+++ resolved
@@ -67,7 +67,6 @@
       OptionsToPropertyMixin.call(this, options);
    }
 
-<<<<<<< HEAD
    //region ICloneable
 
    readonly '[Types/_entity/ICloneable]': boolean;
@@ -76,10 +75,7 @@
 
    //endregion
 
-   //region Types/Entity/IEquatable
-=======
    //region Types/_entity/IEquatable
->>>>>>> 8a97b99b
 
    readonly '[Types/_entity/IEquatable]': boolean;
 
