--- conflicted
+++ resolved
@@ -31,16 +31,6 @@
 /**
  * Returns time zone offset in [+-]HH or [+-]HH:mm format
  */
-<<<<<<< HEAD
-function getTimeZone(date:Date):string {
-   var tz = Math.ceil(-date.getTimezoneOffset() / 60),
-      tzTime = Math.abs(date.getTimezoneOffset()) % 60,
-      isNegative = tz < 0;
-   if (isNegative) {
-      tz = -tz;
-   }
-   return (isNegative ? '-' : '+') + (tz < 10 ? '0' : '') + tz + (tzTime ? `:${tzTime}` : '');
-=======
 function getTimeZone(date: Date): string {
    let totalMinutes = date.getTimezoneOffset();
    const isEast = totalMinutes <= 0;
@@ -60,7 +50,6 @@
    }
 
    return `${isEast ? '+' : '-'}${hours}${minutes ? ':' + minutes : ''}`;
->>>>>>> 771ad6aa
 }
 
 export default function toSQL(date: Date, mode: string = MODE.DATETIME) {
