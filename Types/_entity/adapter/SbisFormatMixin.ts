import FIELD_TYPE from './SbisFieldType';
import factory from '../factory';
import {
    fieldsFactory,
    IFieldDeclaration,
    Field,
    UniversalField,
    MoneyField,
    DictionaryField,
    DateTimeField,
    ArrayField,
    IUniversalFieldMeta,
    IUniversalFieldRealMeta,
    IUniversalFieldMoneyMeta,
    IUniversalFieldDictionaryMeta,
    IUniversalFieldDateTimeMeta,
    IUniversalFieldIdentityMeta,
    IUniversalFieldArrayMeta
} from '../format';
import {DEFAULT_PRECISION as MONEY_FIELD_DEFAULT_PRECISION} from '../format/MoneyField';
import {Map} from '../../shim';
import {object, logger} from '../../util';
import {IHashMap} from '../../_declarations';
import FormatController from '../adapter/SbisFormatFinder';
import IFormatController from '../adapter/IFormatController';

type ComplexTypeMarker = 'record' | 'recordset';

export interface IFieldType {
    n: string;
}

export interface IRealFieldType extends IFieldType {
    p?: number;
}

export interface IMoneyFieldType extends IRealFieldType {
    l?: boolean;
}

export interface IDictFieldType extends IFieldType {
    s: string[] | IHashMap<string>;
    sl?: string[] | IHashMap<string>;
}

export interface IDateTeimeFieldType extends IFieldType {
    tz: boolean;
}

export interface IArrayFieldType extends IFieldType {
    t: string;
}

export interface IFieldFormat {
    n: string;
    t: string | IFieldType;
}

export interface IRecordFormat {
<<<<<<< HEAD
   _type?: ComplexTypeMarker;
   d: any[];
   s?: IFieldFormat[];
   f?: number;
}

export interface ITableFormat {
   _type?: ComplexTypeMarker;
   d: any[][];
   s?: IFieldFormat[];
   n?: boolean | number | object;
   m?: IRecordFormat;
   f?: number;
=======
    _type?: ComplexTypeMarker;
    d: any[];
    s: IFieldFormat[];
}

export interface ITableFormat {
    _type?: ComplexTypeMarker;
    d: any[][];
    s: IFieldFormat[];
    n?: boolean | number | object;
    m?: IRecordFormat;
>>>>>>> c2074e12
}

/**
 * Инвертированный FIELD_TYPE
 */
const FIELD_TYPE_INVERTED = Object.keys(FIELD_TYPE).reduce((memo, key) => {
    memo[FIELD_TYPE[key]] = key;
    return memo;
}, {});

/**
 * Символ для кэширования индексов полей
 */
const fieldIndicesSymbol = typeof Symbol === 'undefined' ? undefined : Symbol('fieldIndices');

function getFieldTypeNameByInner(innerName: string): string {
    return FIELD_TYPE_INVERTED[innerName] || 'string';
}

function getFieldInnerTypeNameByOuter(outerName: string): string {
    return FIELD_TYPE[(outerName + '').toLowerCase()];
}

/**
 * Миксин для работы с СБИС-форматом в адаптерах
 * @mixin Types/_entity/adapter/SbisFormatMixin
 * @public
 * @author Мальцев А.А.
 */
<<<<<<< HEAD
export default abstract class SbisFormatMixin implements IFormatController {
   '[Types/_entity/adapter/SbisFormatMixin]': boolean;

   readonly '[Types/_entity/format/IFormatController]': boolean = true;

   protected _formatController: FormatController;

   protected _cachedFormat: IFieldFormat[];

   protected _moduleName: string;

   /**
    * Сырые данные
    */
   protected _data: IRecordFormat | ITableFormat;

   /**
    * Название поля -> индекс в d
    */
   protected _fieldIndices: Map<string, number>;

   /**
    * Форматы полей
    */
   protected _format: IHashMap<Field>;

   /**
    * Формат поля, отдаваемый через getSharedFormat()
    */
   protected _sharedFieldFormat: UniversalField;

   /**
    * Мета данные поля, отдаваемого через getSharedFormat()
    */
   protected _sharedFieldMeta: IUniversalFieldMeta;

   /**
    * Сигнатура типа
    */
   get type(): string {
      return '';
   }

   constructor(data: IRecordFormat | ITableFormat) {
      if (data) {
         if (Object.getPrototypeOf(data) !== Object.prototype) {
            throw new TypeError('Argument \'data\' should be an instance of plain Object');
         }
         if (data._type && data._type !== this.type) {
            throw new TypeError(`Argument 'data' has '${data._type}' type signature but '${this.type}' is expected.`);
         }
      }

      this._data = data;
      this._format = {};

      if (fieldIndicesSymbol && data && data.s) {
         data.s[fieldIndicesSymbol] = null;
      }

      if (this._data && this._data.s === undefined) {
         const self = this;

         Object.defineProperty(this._data, 's', {
            get() {
               if (self._cachedFormat) {
                  return self._cachedFormat;
               }

               if (data.f) {
                  return self._formatController.getFormat(data.f);
               }
            },
            set(value) {
               self._cachedFormat = value;
            }
         });
      }
   }

   // region IFormatController

   setFormatController(controller: FormatController): void {
      this._formatController = controller;
   }

   // endregion

   // region Public methods

   getData(): IRecordFormat | ITableFormat {
      return this._data;
   }

   getFields(): string[] {
      const fields = [];
      if (this._isValidData()) {
         const s = this._data.s;
         for (let i = 0, count = s.length; i < count; i++) {
            fields.push(s[i].n);
         }
      }
      return fields;
   }

   clear(): void {
      this._touchData();
      this._data.d.length = 0;
   }

   getFormat(name: string): Field {
      if (!this._has(name)) {
         throw new ReferenceError(`${this._moduleName}::getFormat(): field "${name}" doesn't exist`);
      }
      if (!this._format.hasOwnProperty(name)) {
         this._format[name] = this._buildFormat(name);
      }
      return this._format[name];
   }

   getSharedFormat(name: string): UniversalField {
      const format = this._sharedFieldFormat || (this._sharedFieldFormat = new UniversalField());
      const index = this._getFieldIndex(name);
      if (index === -1) {
         throw new ReferenceError(`${this._moduleName}::getSharedFormat(): field "${name}" doesn't exist`);
      }
      format.name = name;
      format.type = this._getFieldType(index);
      format.meta = this._getFieldMeta(index, format.type, true);

      return format;
   }


   addField(format: Field, at: number): void {
      if (!format || !(format instanceof Field)) {
         throw new TypeError(
            `${this._moduleName}::addField(): format should be an instance of Types/entity:format.Field`
         );
      }

      const name = format.getName();
      if (this._has(name)) {
         throw new ReferenceError(`${this._moduleName}::addField(): field "${name}" already exists`);
      }

      this._touchData();
      if (at === undefined) {
         at = this._data.s.length;
      }
      this._checkFieldIndex(at, true);

      this._format[name] = format;
      this._resetFieldIndices();
      this._data.s.splice(at, 0, this._buildS(format));
      this._buildD(
         at,
         factory.serialize(
            format.getDefaultValue(),
            {format}
         )
      );
   }

   removeField(name: string): void {
      this._touchData();
      const index = this._getFieldIndex(name);
      if (index === -1) {
         throw new ReferenceError(`${this._moduleName}::removeField(): field "${name}" doesn't exist`);
      }
      delete this._format[name];
      this._resetFieldIndices();
      this._data.s.splice(index, 1);
      this._removeD(index);
   }

   removeFieldAt(index: number): void {
      this._touchData();
      this._checkFieldIndex(index);
      const name = this._data.s[index].n;
      delete this._format[name];
      this._resetFieldIndices();
      this._data.s.splice(index, 1);
      this._removeD(index);
   }

   // endregion

   // region Protected methods

   protected _touchData(): void {
      this._data = this._normalizeData(this._data, this.type);
   }

   protected _normalizeData(data: any, dataType: string): IRecordFormat | ITableFormat {
      if (!(data instanceof Object)) {
         data = {};
      }
      if (!(data.d instanceof Array)) {
         data.d = [];
      }
      if (!(data.s instanceof Array) && data.f === undefined) {
         data.s = [];
      }
      data._type = dataType;

      return data;
   }

   protected _cloneData(shareFormat?: boolean): IRecordFormat | ITableFormat {
      const data = object.clone(this._data);
      if (shareFormat && data) {
         if (data.s) {
            data.s = this._data.s;
         }
         if (data.f) {
            data.f = this._data.f;
         }
         // Keep sharing fields format
      }
      return data;
   }

   protected _isValidData(): boolean {
      return this._data && (this._data.s instanceof Array);
   }

   protected _has(name: string): boolean {
      return this._getFieldIndex(name) >= 0;
   }

   protected _getFieldIndex(name: string): number {
      if (!this._isValidData()) {
         return -1;
      }

      const s = this._data.s;
      let fieldIndices = fieldIndicesSymbol ? s[fieldIndicesSymbol] : this._fieldIndices;

      if (!fieldIndicesSymbol && fieldIndices && this._fieldIndices['[{s}]'] !== s) {
         fieldIndices = null;
      }

      if (!fieldIndices) {
         fieldIndices = new Map();
         if (fieldIndicesSymbol) {
            s[fieldIndicesSymbol] = fieldIndices;
         } else {
            this._fieldIndices = fieldIndices;
            this._fieldIndices['[{s}]'] = s;
         }

         for (let i = 0, count = s.length; i < count; i++) {
            fieldIndices.set(s[i].n, i);
         }
      }

      return fieldIndices.has(name) ? fieldIndices.get(name) : -1;
   }

   protected _resetFieldIndices(): void {
      if (this._isValidData()) {
         if (fieldIndicesSymbol) {
            this._data.s[fieldIndicesSymbol] = null;
         } else {
            this._fieldIndices = null;
         }
      }
   }

   protected _checkFieldIndex(index: number, appendMode?: boolean): void {
      let max = this._data.s.length - 1;
      if (appendMode) {
         max++;
      }
      if (!(index >= 0 && index <= max)) {
         throw new RangeError(`${this._moduleName}: field index "${index}" is out of bounds.`);
      }
   }

   protected _getFieldType(index: number): string {
      const field = this._data.s[index];
      let typeName = field.t;
      if (typeName && (typeName instanceof Object)) {
         typeName = typeName.n;
      }
      return getFieldTypeNameByInner(typeName as string);
   }

   protected _getFieldMeta(index: number, type: string, singleton?: boolean): IUniversalFieldMeta {
      if (singleton && this._sharedFieldMeta === null) {
         this._sharedFieldMeta = {};
      }
      const info = this._data.s[index];
      const meta = singleton ? this._sharedFieldMeta : {};

      switch (type) {
         case 'real':
            (meta as IUniversalFieldRealMeta).precision = (info.t as IRealFieldType).p;
            break;

         case 'money':
            (meta as IUniversalFieldMoneyMeta).precision = undefined;
            if (typeof info.t === 'object' && 'p' in info.t) {
               (meta as IUniversalFieldMoneyMeta).precision = (info.t as IMoneyFieldType).p;
=======
export default abstract class SbisFormatMixin {
    '[Types/_entity/adapter/SbisFormatMixin]': boolean;

    protected _moduleName: string;

    /**
     * Сырые данные
     */
    protected _data: IRecordFormat | ITableFormat;

    /**
     * Название поля -> индекс в d
     */
    protected _fieldIndices: Map<string, number>;

    /**
     * Форматы полей
     */
    protected _format: IHashMap<Field>;

    /**
     * Формат поля, отдаваемый через getSharedFormat()
     */
    protected _sharedFieldFormat: UniversalField;

    /**
     * Мета данные поля, отдаваемого через getSharedFormat()
     */
    protected _sharedFieldMeta: IUniversalFieldMeta;

    /**
     * Сигнатура типа
     */
    get type(): string {
        return '';
    }

    constructor(data: IRecordFormat | ITableFormat) {
        if (data) {
            if (Object.getPrototypeOf(data) !== Object.prototype) {
                throw new TypeError('Argument \'data\' should be an instance of plain Object');
>>>>>>> c2074e12
            }
            if (data._type && data._type !== this.type) {
                throw new TypeError(`Argument 'data' has '${data._type}' type signature but '${this.type}' is expected.`);
            }
        }

        if (fieldIndicesSymbol && data && data.s) {
            data.s[fieldIndicesSymbol] = null;
        }

        this._data = data;
        this._format = {};
    }

    // region Public methods

    getData(): IRecordFormat | ITableFormat {
        return this._data;
    }

    getFields(): string[] {
        const fields = [];
        if (this._isValidData()) {
            for (let i = 0, count = this._data.s.length; i < count; i++) {
                fields.push(this._data.s[i].n);
            }
        }
        return fields;
    }

    clear(): void {
        this._touchData();
        this._data.d.length = 0;
    }

    getFormat(name: string): Field {
        if (!this._has(name)) {
            throw new ReferenceError(`${this._moduleName}::getFormat(): field "${name}" doesn't exist`);
        }
        if (!this._format.hasOwnProperty(name)) {
            this._format[name] = this._buildFormat(name);
        }
        return this._format[name];
    }

    getSharedFormat(name: string): UniversalField {
        const format = this._sharedFieldFormat || (this._sharedFieldFormat = new UniversalField());
        const index = this._getFieldIndex(name);
        if (index === -1) {
            throw new ReferenceError(`${this._moduleName}::getSharedFormat(): field "${name}" doesn't exist`);
        }
        format.name = name;
        format.type = this._getFieldType(index);
        format.meta = this._getFieldMeta(index, format.type, true);

        return format;
    }

    addField(format: Field, at: number): void {
        if (!format || !(format instanceof Field)) {
            throw new TypeError(
                `${this._moduleName}::addField(): format should be an instance of Types/entity:format.Field`
            );
        }

        const name = format.getName();
        if (this._has(name)) {
            throw new ReferenceError(`${this._moduleName}::addField(): field "${name}" already exists`);
        }

        this._touchData();
        if (at === undefined) {
            at = this._data.s.length;
        }
        this._checkFieldIndex(at, true);

        this._format[name] = format;
        this._resetFieldIndices();
        this._data.s.splice(at, 0, this._buildS(format));
        this._buildD(
            at,
            factory.serialize(
                format.getDefaultValue(),
                {format}
            )
        );
    }

    removeField(name: string): void {
        this._touchData();
        const index = this._getFieldIndex(name);
        if (index === -1) {
            throw new ReferenceError(`${this._moduleName}::removeField(): field "${name}" doesn't exist`);
        }
        delete this._format[name];
        this._resetFieldIndices();
        this._data.s.splice(index, 1);
        this._removeD(index);
    }

    removeFieldAt(index: number): void {
        this._touchData();
        this._checkFieldIndex(index);
        const name = this._data.s[index].n;
        delete this._format[name];
        this._resetFieldIndices();
        this._data.s.splice(index, 1);
        this._removeD(index);
    }

    // endregion

    // region Protected methods

    protected _touchData(): void {
        this._data = this._normalizeData(this._data, this.type);
    }

    protected _normalizeData(data: any, dataType: string): IRecordFormat | ITableFormat {
        if (!(data instanceof Object)) {
            data = {};
        }
        if (!(data.d instanceof Array)) {
            data.d = [];
        }
        if (!(data.s instanceof Array)) {
            data.s = [];
        }
        data._type = dataType;

        return data;
    }

    protected _cloneData(shareFormat?: boolean): IRecordFormat | ITableFormat {
        const data = object.clone(this._data);
        if (shareFormat && data && data.s) {
            data.s = this._data.s; // Keep sharing fields format
        }
        return data;
    }

    protected _isValidData(): boolean {
        return this._data && (this._data.s instanceof Array);
    }

    protected _has(name: string): boolean {
        return this._getFieldIndex(name) >= 0;
    }

    protected _getFieldIndex(name: string): number {
        if (!this._isValidData()) {
            return -1;
        }

        const s = this._data.s;
        let fieldIndices = fieldIndicesSymbol ? s[fieldIndicesSymbol] : this._fieldIndices;

        if (!fieldIndicesSymbol && fieldIndices && this._fieldIndices['[{s}]'] !== s) {
            fieldIndices = null;
        }

        if (!fieldIndices) {
            fieldIndices = new Map();
            if (fieldIndicesSymbol) {
                s[fieldIndicesSymbol] = fieldIndices;
            } else {
                this._fieldIndices = fieldIndices;
                this._fieldIndices['[{s}]'] = s;
            }

            for (let i = 0, count = s.length; i < count; i++) {
                fieldIndices.set(s[i].n, i);
            }
        }

        return fieldIndices.has(name) ? fieldIndices.get(name) : -1;
    }

    protected _resetFieldIndices(): void {
        if (this._isValidData()) {
            if (fieldIndicesSymbol) {
                this._data.s[fieldIndicesSymbol] = null;
            } else {
                this._fieldIndices = null;
            }
        }
    }

    protected _checkFieldIndex(index: number, appendMode?: boolean): void {
        let max = this._data.s.length - 1;
        if (appendMode) {
            max++;
        }
        if (!(index >= 0 && index <= max)) {
            throw new RangeError(`${this._moduleName}: field index "${index}" is out of bounds.`);
        }
    }

    protected _getFieldType(index: number): string {
        const field = this._data.s[index];
        let typeName = field.t;
        if (typeName && (typeName instanceof Object)) {
            typeName = typeName.n;
        }
        return getFieldTypeNameByInner(typeName as string);
    }

    protected _getFieldMeta(index: number, type: string, singleton?: boolean): IUniversalFieldMeta {
        if (singleton && this._sharedFieldMeta === null) {
            this._sharedFieldMeta = {};
        }
        const info = this._data.s[index];
        const meta = singleton ? this._sharedFieldMeta : {};

        switch (type) {
            case 'real':
                (meta as IUniversalFieldRealMeta).precision = (info.t as IRealFieldType).p;
                break;

            case 'money':
                (meta as IUniversalFieldMoneyMeta).precision = undefined;
                if (typeof info.t === 'object' && 'p' in info.t) {
                    (meta as IUniversalFieldMoneyMeta).precision = (info.t as IMoneyFieldType).p;
                }
                (meta as IUniversalFieldMoneyMeta).large = !!(info.t as IMoneyFieldType).l;
                break;

            case 'enum':
            case 'flags':
                (meta as IUniversalFieldDictionaryMeta).dictionary = (info.t as IDictFieldType).s as string[];
                (meta as IUniversalFieldDictionaryMeta).localeDictionary = (info.t as IDictFieldType).sl as string[];
                break;

            case 'datetime':
                (meta as IUniversalFieldDateTimeMeta).withoutTimeZone = info.t
                    && (info.t as IDateTeimeFieldType).n
                    && 'tz' in (info.t as IDateTeimeFieldType)
                        ? !(info.t as IDateTeimeFieldType).tz
                        : false;
                break;

            case 'identity':
                (meta as IUniversalFieldIdentityMeta).separator = ',';
                break;

            case 'array':
                (meta as IUniversalFieldArrayMeta).kind = getFieldTypeNameByInner((info.t as IArrayFieldType).t);
                Object.assign(meta, this._getFieldMeta(index, (meta as IUniversalFieldArrayMeta).kind));
                break;
        }

        return meta;
    }

    protected _checkFormat(record: IRecordFormat, prefix: string): void {
        const inner = this._isValidData() ? this._data.s : [];
        const outer = record ? record.s || [] : [];
        const count = inner.length;
        let error;

        if (inner === outer) {
            return;
        }

        prefix = prefix || '';

        if (count !== outer.length) {
            error = count + ' columns expected instead of ' + outer.length;
        } else {
            for (let i = 0; i < count; i++) {
                error = this._checkFormatColumns(
                    inner[i],
                    outer[i],
                    i
                );
                if (error) {
                    break;
                }
            }
        }

        if (error) {
            logger.info(this._moduleName + prefix + ': the formats are not equal (' + error + ')');
        }
    }

    protected _checkFormatColumns(inner: IFieldFormat, outer: IFieldFormat, index: number): string {
        if (!outer || inner.n !== outer.n) {
            return `field with name "${inner.n}" at position ${index} expected instead of "${outer.n}"`;
        }

        let innerType = inner.t;
        let outerType;

        if (innerType && (innerType as IFieldType).n) {
            innerType = (innerType as IFieldType).n;
        }
        outerType = outer.t;
        if (outerType && outerType.n) {
            outerType = outerType.n;
        }
        if (innerType !== outerType) {
            return `expected type for "${inner.n}" at position '${index} is "${innerType}" instead of "${outerType}"`;
        }
    }

    protected _buildFormatDeclaration(name: string): IFieldDeclaration {
        const index = this._getFieldIndex(name);
        const type = this._getFieldType(index);
        const declaration = this._getFieldMeta(index, type) as IFieldDeclaration;
        declaration.name = name;
        declaration.type = type;
        return declaration;
    }

    protected _buildFormat(name: string): Field {
        return fieldsFactory(
            this._buildFormatDeclaration(name)
        );
    }

    protected _buildS(format: Field): IFieldFormat {
        const data = {
            t: '',
            n: format.getName()
        };
        this._buildSType(data, format);

        return data;
    }

    protected _buildSType(data: IFieldFormat, format: Field): void {
        const type = (format.getTypeName() + '').toLowerCase();
        switch (type) {
            case 'money':
                let precision;
                let isLarge;

                if (format instanceof MoneyField) {
                    precision = format.getPrecision();
                    if (precision === MONEY_FIELD_DEFAULT_PRECISION) {
                         precision = undefined;
                    }
                    isLarge = format.isLarge();
                }

                if (precision || isLarge) {
                    data.t = {
                         n: FIELD_TYPE[type]
                    };
                    if (precision) {
                        (data.t as IRealFieldType).p = precision;
                    }
                    if (isLarge) {
                        (data.t as IMoneyFieldType).l = isLarge;
                    }
                } else {
                    data.t = FIELD_TYPE[type];
                }
                break;

            case 'enum':
            case 'flags':
                const dict = (format as DictionaryField).getDictionary();
                let dictHash: IHashMap<string>;
                if (dict instanceof Array) {
                    dictHash = dict.reduce((prev, curr, index) => {
                        prev[index] = curr;
                        return prev;
                    }, {});
                }
                (data.t as IDictFieldType) = {
                    n: FIELD_TYPE[type],
                    s: dictHash || dict
                };
                break;

            case 'datetime':
                const withoutTimeZone = (format as DateTimeField).isWithoutTimeZone();
                if (withoutTimeZone) {
                    (data.t as IDateTeimeFieldType) = {
                        n: FIELD_TYPE[type],
                        tz: !withoutTimeZone
                    };
                } else {
                    data.t = FIELD_TYPE[type];
                }
                break;

            case 'array':
                (data.t as IArrayFieldType) = {
                    n: FIELD_TYPE[type],
                    t: getFieldInnerTypeNameByOuter((format as ArrayField).getKind())
                };
                break;

            default:
                data.t = FIELD_TYPE[type];
        }
    }

    protected abstract _buildD(at: number, value: any): void;

    protected abstract _removeD(at: number): void;

    // endregion
}

Object.assign(SbisFormatMixin.prototype, {
<<<<<<< HEAD
   '[Types/_entity/adapter/SbisFormatMixin]': true,
   '[Types/_entity/format/IFormatController]': true,
   _data: null,
   _fieldIndices: null,
   _format: null,
   _sharedFieldFormat: null,
   _sharedFieldMeta: null,
   _cachedFormat: null,
   _formatController: null
=======
    '[Types/_entity/adapter/SbisFormatMixin]': true,
    _data: null,
    _fieldIndices: null,
    _format: null,
    _sharedFieldFormat: null,
    _sharedFieldMeta: null
>>>>>>> c2074e12
});<|MERGE_RESOLUTION|>--- conflicted
+++ resolved
@@ -57,7 +57,6 @@
 }
 
 export interface IRecordFormat {
-<<<<<<< HEAD
    _type?: ComplexTypeMarker;
    d: any[];
    s?: IFieldFormat[];
@@ -71,19 +70,6 @@
    n?: boolean | number | object;
    m?: IRecordFormat;
    f?: number;
-=======
-    _type?: ComplexTypeMarker;
-    d: any[];
-    s: IFieldFormat[];
-}
-
-export interface ITableFormat {
-    _type?: ComplexTypeMarker;
-    d: any[][];
-    s: IFieldFormat[];
-    n?: boolean | number | object;
-    m?: IRecordFormat;
->>>>>>> c2074e12
 }
 
 /**
@@ -113,7 +99,6 @@
  * @public
  * @author Мальцев А.А.
  */
-<<<<<<< HEAD
 export default abstract class SbisFormatMixin implements IFormatController {
    '[Types/_entity/adapter/SbisFormatMixin]': boolean;
 
@@ -125,47 +110,47 @@
 
    protected _moduleName: string;
 
-   /**
-    * Сырые данные
-    */
-   protected _data: IRecordFormat | ITableFormat;
-
-   /**
-    * Название поля -> индекс в d
-    */
-   protected _fieldIndices: Map<string, number>;
-
-   /**
-    * Форматы полей
-    */
-   protected _format: IHashMap<Field>;
-
-   /**
-    * Формат поля, отдаваемый через getSharedFormat()
-    */
-   protected _sharedFieldFormat: UniversalField;
-
-   /**
-    * Мета данные поля, отдаваемого через getSharedFormat()
-    */
-   protected _sharedFieldMeta: IUniversalFieldMeta;
-
-   /**
-    * Сигнатура типа
-    */
-   get type(): string {
-      return '';
-   }
-
-   constructor(data: IRecordFormat | ITableFormat) {
-      if (data) {
-         if (Object.getPrototypeOf(data) !== Object.prototype) {
-            throw new TypeError('Argument \'data\' should be an instance of plain Object');
-         }
-         if (data._type && data._type !== this.type) {
-            throw new TypeError(`Argument 'data' has '${data._type}' type signature but '${this.type}' is expected.`);
-         }
-      }
+    /**
+     * Сырые данные
+     */
+    protected _data: IRecordFormat | ITableFormat;
+
+    /**
+     * Название поля -> индекс в d
+     */
+    protected _fieldIndices: Map<string, number>;
+
+    /**
+     * Форматы полей
+     */
+    protected _format: IHashMap<Field>;
+
+    /**
+     * Формат поля, отдаваемый через getSharedFormat()
+     */
+    protected _sharedFieldFormat: UniversalField;
+
+    /**
+     * Мета данные поля, отдаваемого через getSharedFormat()
+     */
+    protected _sharedFieldMeta: IUniversalFieldMeta;
+
+    /**
+     * Сигнатура типа
+     */
+    get type(): string {
+        return '';
+    }
+
+    constructor(data: IRecordFormat | ITableFormat) {
+        if (data) {
+            if (Object.getPrototypeOf(data) !== Object.prototype) {
+                throw new TypeError('Argument \'data\' should be an instance of plain Object');
+            }
+            if (data._type && data._type !== this.type) {
+                throw new TypeError(`Argument 'data' has '${data._type}' type signature but '${this.type}' is expected.`);
+            }
+        }
 
       this._data = data;
       this._format = {};
@@ -202,11 +187,11 @@
 
    // endregion
 
-   // region Public methods
-
-   getData(): IRecordFormat | ITableFormat {
-      return this._data;
-   }
+    // region Public methods
+
+    getData(): IRecordFormat | ITableFormat {
+        return this._data;
+    }
 
    getFields(): string[] {
       const fields = [];
@@ -219,33 +204,33 @@
       return fields;
    }
 
-   clear(): void {
-      this._touchData();
-      this._data.d.length = 0;
-   }
-
-   getFormat(name: string): Field {
-      if (!this._has(name)) {
-         throw new ReferenceError(`${this._moduleName}::getFormat(): field "${name}" doesn't exist`);
-      }
-      if (!this._format.hasOwnProperty(name)) {
-         this._format[name] = this._buildFormat(name);
-      }
-      return this._format[name];
-   }
-
-   getSharedFormat(name: string): UniversalField {
-      const format = this._sharedFieldFormat || (this._sharedFieldFormat = new UniversalField());
-      const index = this._getFieldIndex(name);
-      if (index === -1) {
-         throw new ReferenceError(`${this._moduleName}::getSharedFormat(): field "${name}" doesn't exist`);
-      }
-      format.name = name;
-      format.type = this._getFieldType(index);
-      format.meta = this._getFieldMeta(index, format.type, true);
-
-      return format;
-   }
+    clear(): void {
+        this._touchData();
+        this._data.d.length = 0;
+    }
+
+    getFormat(name: string): Field {
+        if (!this._has(name)) {
+            throw new ReferenceError(`${this._moduleName}::getFormat(): field "${name}" doesn't exist`);
+        }
+        if (!this._format.hasOwnProperty(name)) {
+            this._format[name] = this._buildFormat(name);
+        }
+        return this._format[name];
+    }
+
+    getSharedFormat(name: string): UniversalField {
+        const format = this._sharedFieldFormat || (this._sharedFieldFormat = new UniversalField());
+        const index = this._getFieldIndex(name);
+        if (index === -1) {
+            throw new ReferenceError(`${this._moduleName}::getSharedFormat(): field "${name}" doesn't exist`);
+        }
+        format.name = name;
+        format.type = this._getFieldType(index);
+        format.meta = this._getFieldMeta(index, format.type, true);
+
+        return format;
+    }
 
 
    addField(format: Field, at: number): void {
@@ -255,58 +240,58 @@
          );
       }
 
-      const name = format.getName();
-      if (this._has(name)) {
-         throw new ReferenceError(`${this._moduleName}::addField(): field "${name}" already exists`);
-      }
-
-      this._touchData();
-      if (at === undefined) {
-         at = this._data.s.length;
-      }
-      this._checkFieldIndex(at, true);
-
-      this._format[name] = format;
-      this._resetFieldIndices();
-      this._data.s.splice(at, 0, this._buildS(format));
-      this._buildD(
-         at,
-         factory.serialize(
-            format.getDefaultValue(),
-            {format}
-         )
-      );
-   }
-
-   removeField(name: string): void {
-      this._touchData();
-      const index = this._getFieldIndex(name);
-      if (index === -1) {
-         throw new ReferenceError(`${this._moduleName}::removeField(): field "${name}" doesn't exist`);
-      }
-      delete this._format[name];
-      this._resetFieldIndices();
-      this._data.s.splice(index, 1);
-      this._removeD(index);
-   }
-
-   removeFieldAt(index: number): void {
-      this._touchData();
-      this._checkFieldIndex(index);
-      const name = this._data.s[index].n;
-      delete this._format[name];
-      this._resetFieldIndices();
-      this._data.s.splice(index, 1);
-      this._removeD(index);
-   }
-
-   // endregion
-
-   // region Protected methods
-
-   protected _touchData(): void {
-      this._data = this._normalizeData(this._data, this.type);
-   }
+        const name = format.getName();
+        if (this._has(name)) {
+            throw new ReferenceError(`${this._moduleName}::addField(): field "${name}" already exists`);
+        }
+
+        this._touchData();
+        if (at === undefined) {
+            at = this._data.s.length;
+        }
+        this._checkFieldIndex(at, true);
+
+        this._format[name] = format;
+        this._resetFieldIndices();
+        this._data.s.splice(at, 0, this._buildS(format));
+        this._buildD(
+            at,
+            factory.serialize(
+                format.getDefaultValue(),
+                {format}
+            )
+        );
+    }
+
+    removeField(name: string): void {
+        this._touchData();
+        const index = this._getFieldIndex(name);
+        if (index === -1) {
+            throw new ReferenceError(`${this._moduleName}::removeField(): field "${name}" doesn't exist`);
+        }
+        delete this._format[name];
+        this._resetFieldIndices();
+        this._data.s.splice(index, 1);
+        this._removeD(index);
+    }
+
+    removeFieldAt(index: number): void {
+        this._touchData();
+        this._checkFieldIndex(index);
+        const name = this._data.s[index].n;
+        delete this._format[name];
+        this._resetFieldIndices();
+        this._data.s.splice(index, 1);
+        this._removeD(index);
+    }
+
+    // endregion
+
+    // region Protected methods
+
+    protected _touchData(): void {
+        this._data = this._normalizeData(this._data, this.type);
+    }
 
    protected _normalizeData(data: any, dataType: string): IRecordFormat | ITableFormat {
       if (!(data instanceof Object)) {
@@ -320,8 +305,8 @@
       }
       data._type = dataType;
 
-      return data;
-   }
+        return data;
+    }
 
    protected _cloneData(shareFormat?: boolean): IRecordFormat | ITableFormat {
       const data = object.clone(this._data);
@@ -336,272 +321,6 @@
       }
       return data;
    }
-
-   protected _isValidData(): boolean {
-      return this._data && (this._data.s instanceof Array);
-   }
-
-   protected _has(name: string): boolean {
-      return this._getFieldIndex(name) >= 0;
-   }
-
-   protected _getFieldIndex(name: string): number {
-      if (!this._isValidData()) {
-         return -1;
-      }
-
-      const s = this._data.s;
-      let fieldIndices = fieldIndicesSymbol ? s[fieldIndicesSymbol] : this._fieldIndices;
-
-      if (!fieldIndicesSymbol && fieldIndices && this._fieldIndices['[{s}]'] !== s) {
-         fieldIndices = null;
-      }
-
-      if (!fieldIndices) {
-         fieldIndices = new Map();
-         if (fieldIndicesSymbol) {
-            s[fieldIndicesSymbol] = fieldIndices;
-         } else {
-            this._fieldIndices = fieldIndices;
-            this._fieldIndices['[{s}]'] = s;
-         }
-
-         for (let i = 0, count = s.length; i < count; i++) {
-            fieldIndices.set(s[i].n, i);
-         }
-      }
-
-      return fieldIndices.has(name) ? fieldIndices.get(name) : -1;
-   }
-
-   protected _resetFieldIndices(): void {
-      if (this._isValidData()) {
-         if (fieldIndicesSymbol) {
-            this._data.s[fieldIndicesSymbol] = null;
-         } else {
-            this._fieldIndices = null;
-         }
-      }
-   }
-
-   protected _checkFieldIndex(index: number, appendMode?: boolean): void {
-      let max = this._data.s.length - 1;
-      if (appendMode) {
-         max++;
-      }
-      if (!(index >= 0 && index <= max)) {
-         throw new RangeError(`${this._moduleName}: field index "${index}" is out of bounds.`);
-      }
-   }
-
-   protected _getFieldType(index: number): string {
-      const field = this._data.s[index];
-      let typeName = field.t;
-      if (typeName && (typeName instanceof Object)) {
-         typeName = typeName.n;
-      }
-      return getFieldTypeNameByInner(typeName as string);
-   }
-
-   protected _getFieldMeta(index: number, type: string, singleton?: boolean): IUniversalFieldMeta {
-      if (singleton && this._sharedFieldMeta === null) {
-         this._sharedFieldMeta = {};
-      }
-      const info = this._data.s[index];
-      const meta = singleton ? this._sharedFieldMeta : {};
-
-      switch (type) {
-         case 'real':
-            (meta as IUniversalFieldRealMeta).precision = (info.t as IRealFieldType).p;
-            break;
-
-         case 'money':
-            (meta as IUniversalFieldMoneyMeta).precision = undefined;
-            if (typeof info.t === 'object' && 'p' in info.t) {
-               (meta as IUniversalFieldMoneyMeta).precision = (info.t as IMoneyFieldType).p;
-=======
-export default abstract class SbisFormatMixin {
-    '[Types/_entity/adapter/SbisFormatMixin]': boolean;
-
-    protected _moduleName: string;
-
-    /**
-     * Сырые данные
-     */
-    protected _data: IRecordFormat | ITableFormat;
-
-    /**
-     * Название поля -> индекс в d
-     */
-    protected _fieldIndices: Map<string, number>;
-
-    /**
-     * Форматы полей
-     */
-    protected _format: IHashMap<Field>;
-
-    /**
-     * Формат поля, отдаваемый через getSharedFormat()
-     */
-    protected _sharedFieldFormat: UniversalField;
-
-    /**
-     * Мета данные поля, отдаваемого через getSharedFormat()
-     */
-    protected _sharedFieldMeta: IUniversalFieldMeta;
-
-    /**
-     * Сигнатура типа
-     */
-    get type(): string {
-        return '';
-    }
-
-    constructor(data: IRecordFormat | ITableFormat) {
-        if (data) {
-            if (Object.getPrototypeOf(data) !== Object.prototype) {
-                throw new TypeError('Argument \'data\' should be an instance of plain Object');
->>>>>>> c2074e12
-            }
-            if (data._type && data._type !== this.type) {
-                throw new TypeError(`Argument 'data' has '${data._type}' type signature but '${this.type}' is expected.`);
-            }
-        }
-
-        if (fieldIndicesSymbol && data && data.s) {
-            data.s[fieldIndicesSymbol] = null;
-        }
-
-        this._data = data;
-        this._format = {};
-    }
-
-    // region Public methods
-
-    getData(): IRecordFormat | ITableFormat {
-        return this._data;
-    }
-
-    getFields(): string[] {
-        const fields = [];
-        if (this._isValidData()) {
-            for (let i = 0, count = this._data.s.length; i < count; i++) {
-                fields.push(this._data.s[i].n);
-            }
-        }
-        return fields;
-    }
-
-    clear(): void {
-        this._touchData();
-        this._data.d.length = 0;
-    }
-
-    getFormat(name: string): Field {
-        if (!this._has(name)) {
-            throw new ReferenceError(`${this._moduleName}::getFormat(): field "${name}" doesn't exist`);
-        }
-        if (!this._format.hasOwnProperty(name)) {
-            this._format[name] = this._buildFormat(name);
-        }
-        return this._format[name];
-    }
-
-    getSharedFormat(name: string): UniversalField {
-        const format = this._sharedFieldFormat || (this._sharedFieldFormat = new UniversalField());
-        const index = this._getFieldIndex(name);
-        if (index === -1) {
-            throw new ReferenceError(`${this._moduleName}::getSharedFormat(): field "${name}" doesn't exist`);
-        }
-        format.name = name;
-        format.type = this._getFieldType(index);
-        format.meta = this._getFieldMeta(index, format.type, true);
-
-        return format;
-    }
-
-    addField(format: Field, at: number): void {
-        if (!format || !(format instanceof Field)) {
-            throw new TypeError(
-                `${this._moduleName}::addField(): format should be an instance of Types/entity:format.Field`
-            );
-        }
-
-        const name = format.getName();
-        if (this._has(name)) {
-            throw new ReferenceError(`${this._moduleName}::addField(): field "${name}" already exists`);
-        }
-
-        this._touchData();
-        if (at === undefined) {
-            at = this._data.s.length;
-        }
-        this._checkFieldIndex(at, true);
-
-        this._format[name] = format;
-        this._resetFieldIndices();
-        this._data.s.splice(at, 0, this._buildS(format));
-        this._buildD(
-            at,
-            factory.serialize(
-                format.getDefaultValue(),
-                {format}
-            )
-        );
-    }
-
-    removeField(name: string): void {
-        this._touchData();
-        const index = this._getFieldIndex(name);
-        if (index === -1) {
-            throw new ReferenceError(`${this._moduleName}::removeField(): field "${name}" doesn't exist`);
-        }
-        delete this._format[name];
-        this._resetFieldIndices();
-        this._data.s.splice(index, 1);
-        this._removeD(index);
-    }
-
-    removeFieldAt(index: number): void {
-        this._touchData();
-        this._checkFieldIndex(index);
-        const name = this._data.s[index].n;
-        delete this._format[name];
-        this._resetFieldIndices();
-        this._data.s.splice(index, 1);
-        this._removeD(index);
-    }
-
-    // endregion
-
-    // region Protected methods
-
-    protected _touchData(): void {
-        this._data = this._normalizeData(this._data, this.type);
-    }
-
-    protected _normalizeData(data: any, dataType: string): IRecordFormat | ITableFormat {
-        if (!(data instanceof Object)) {
-            data = {};
-        }
-        if (!(data.d instanceof Array)) {
-            data.d = [];
-        }
-        if (!(data.s instanceof Array)) {
-            data.s = [];
-        }
-        data._type = dataType;
-
-        return data;
-    }
-
-    protected _cloneData(shareFormat?: boolean): IRecordFormat | ITableFormat {
-        const data = object.clone(this._data);
-        if (shareFormat && data && data.s) {
-            data.s = this._data.s; // Keep sharing fields format
-        }
-        return data;
-    }
 
     protected _isValidData(): boolean {
         return this._data && (this._data.s instanceof Array);
@@ -871,7 +590,6 @@
 }
 
 Object.assign(SbisFormatMixin.prototype, {
-<<<<<<< HEAD
    '[Types/_entity/adapter/SbisFormatMixin]': true,
    '[Types/_entity/format/IFormatController]': true,
    _data: null,
@@ -881,12 +599,4 @@
    _sharedFieldMeta: null,
    _cachedFormat: null,
    _formatController: null
-=======
-    '[Types/_entity/adapter/SbisFormatMixin]': true,
-    _data: null,
-    _fieldIndices: null,
-    _format: null,
-    _sharedFieldFormat: null,
-    _sharedFieldMeta: null
->>>>>>> c2074e12
 });