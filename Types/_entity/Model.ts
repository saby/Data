import Record, {IOptions as IRecordOptions, ISerializableState as IRecordSerializableState} from './Record';
import InstantiableMixin from './InstantiableMixin';
import {IState as IDefaultSerializableState} from './SerializableMixin';
import {IAdapter} from './adapter';
import {Compute} from './functor';
import {enumerator, EnumeratorCallback} from '../collection';
import {create, register} from '../di';
import {deprecateExtend, logger, mixin} from '../util';
import {Map, Set} from '../shim';

/**
 * Separator for path in object
 */
const ROUTE_SEPARATOR = '.';

interface IGetter extends Function {
    get: (name: string) => any;
    properties: string[];
}

interface ISetter extends Function {
    set: (name: string, value: any) => any;
    properties: string[];
}

interface IProperty {
    get: IGetter;
    set?: ISetter;
    default?: (name: string) => any;
}

// tslint:disable-next-line:no-empty-interface
interface IProperties<T> {
}

interface IOptions extends IRecordOptions {
<<<<<<< HEAD
   properties?: IProperties<IProperty>;
   keyProperty?: string;
=======
    properties?: IProperties<IProperty>;
    idProperty?: string;
>>>>>>> c2074e12
}

interface ISerializableState extends IRecordSerializableState {
    $options: IOptions;
    _instanceId: string;
    _isDeleted: boolean;
    _defaultPropertiesValues: object;
}

/**
 * Абстрактная модель.
 * Модели обеспечивают доступ к данным и поведению объектов предметной области (сущностям).
 * Такими сущностями могут быть, например, товары, пользователи, документы - и другие предметы окружающего мира, которые вы моделируете в своем приложении.
 * @remark
 * В основе абстрактной модели лежит {@link Types/_entity/Record запись}.
 * Основные аспекты модели (дополнительно к аспектам записи):
 * <ul>
<<<<<<< HEAD
 *    <li>определение {@link Types/_entity/Model#properties собственных свойств} сущности;</li>
 *    <li>{@link Types/_entity/Model#keyProperty уникальный идентификатор сущности} среди ей подобных.</li>
=======
 *     <li>определение {@link Types/_entity/Model#properties собственных свойств} сущности;</li>
 *     <li>{@link Types/_entity/Model#idProperty уникальный идентификатор сущности} среди ей подобных.</li>
>>>>>>> c2074e12
 * </ul>
 *
 * Поведенческие аспекты каждой сущности реализуются ее прикладным модулем в виде публичных методов.
 * Прикладные модели могут внедряться в порождающие их объекты, такие как {@link Types/_source/Base#model источники данных} или {@link Types/_collection/RecordSet#model рекордсеты}.
 *
 * Для реализации конкретной модели используется наследование от абстрактной либо промежуточной.
 *
 * Для корректной сериализации и клонирования моделей необходимо выносить их в отдельные модули и указывать имя модуля в свойстве _moduleName каждого наследника:
 * <pre>
 *     //My/Awesome/Model.ts
 *     import {Model} from 'Types/entity';
 *     export default class AwesomeModel extends Model {
 *         protected _moduleName: string = 'My/Awesome/Model';
 *         //...
 *     });
 *
 *     return AwesomeModel;
 * </pre>
 *
 * Определим модель пользователя:
 * <pre>
 *     //My/Awesome/Model.ts
 *     import {Salt} from 'Application/Lib';
 *     import {Model} from 'Types/entity';
 *
<<<<<<< HEAD
 *    export default class User extends Model{
 *       protected _$format: object[] = [
 *          {name: 'login', type: 'string'},
 *          {name: 'salt', type: 'string'}
 *       ];
 *       protected _$keyProperty: string = 'login';
 *       authenticate(password: string): boolean {
 *          return Salt.encode(this.get('login') + ':' + password) === this.get('salt');
 *       }
 *     });
=======
 *     export default class User extends Model{
 *         protected _$format: object[] = [
 *             {name: 'login', type: 'string'},
 *             {name: 'salt', type: 'string'}
 *         ];
 *         protected _$idProperty: string = 'login';
 *         authenticate(password: string): boolean {
 *             return Salt.encode(this.get('login') + ':' + password) === this.get('salt');
 *         }
 *      });
>>>>>>> c2074e12
 * </pre>
 * Создадим модель пользователя:
 * <pre>
 *     //Application/Controller/Test/Auth.ts
 *     import User from 'Application/Model/User';
 *
 *     const user = new User();
 *     user.set({
 *         login: 'i.c.wiener',
 *         salt: 'grhS2Nys345fsSW3mL9'
 *     });
 *     const testOk = user.authenticate('its pizza time!');
 * </pre>
 *
 * Модели могут объединяться по принципу "матрёшки" - сырыми данными одной модели является другая модель. Для организации такой структуры следует использовать {@link Types/_entity/adapter/RecordSet адаптер рекордсета}:
 * <pre>
 *     import {Model, adapter} from 'Types/entity';
 *
 *     class MyEngine extends Model {
 *         protected _$properties: {
 *             fuelType: {
 *                 get() {
 *                     return 'Diesel';
 *                 }
 *             }
 *         }
 *     }
 *
 *     class MyTransmission extends Model {
 *         protected _$properties: {
 *             transmissionType: {
 *                 get() {
 *                     return 'Manual';
 *                 }
 *             }
 *         }
 *     }
 *
 *     const myCar = new MyEngine({
 *         rawData: new MyTransmission({
 *             rawData: {
 *                 color: 'Red',
 *                 fuelType: '',
 *                 transmissionType: ''
 *             }
 *         }),
 *         adapter: new adapter.RecordSet()
 *     });
 *
 *     console.log(myCar.get('fuelType')); // 'Diesel'
 *     console.log(myCar.get('transmissionType')); // 'Manual'
 *     console.log(myCar.get('color')); // 'Red'
 * </pre>
 * @class Types/_entity/Model
 * @extends Types/_entity/Record
 * @mixes Types/_entity/InstantiableMixin
 * @public
 * @ignoreMethods getDefault
 * @author Мальцев А.А.
 */
export default class Model extends mixin<
    Record, InstantiableMixin
>(
<<<<<<< HEAD
   Record, InstantiableMixin
) {
   /**
    * @typedef {Object} Property
    * @property {*|Function} [def] Значение по умолчанию (используется, если свойства нет в сырых данных).
    * @property {Function} [get] Метод, возвращающий значение свойства. Первым аргументом придет значение свойства в сырых данных (если оно там есть).
    * @property {Function} [set] Метод, устанавливающий значение свойства. Если метод вернет значение, отличное от undefined, то будет осуществлена попытка сохранить его в сырых данных.
    */

   /**
    * @cfg {Object.<Property>} Описание собственных свойств модели. Дополняет/уточняет свойства, уже существующие в сырых данных.
    * @name Types/_entity/Model#properties
    * @see Property
    * @see getProperties
    * @example
    * Создадим модель пользователя со свойствами:
    * <ul>
    *    <li>id (чтение/запись, динамическая конвертация, хранится в сырых данных)</li>
    *    <li>group (чтение/запись, хранится в защищенном свойстве)</li>
    *    <li>guid (только чтение, значение по умолчанию генерируется динамически)</li>
    * </ul>
    * <pre>
    *    import {Model} from 'Types/entity';
    *
    *    interface IGroup {
    *       id: sting
    *       name: sting
    *    }
    *
    *    export default class User extends Model {
    *       protected _$properties: object = {
    *          id: {
    *             get(value) {
    *                return '№' + value;
    *             },
    *             set(value) {
    *                return (value + '')[0] === '№' ? value.substr(1) : value;
    *             }
    *          },
    *          group: {
    *             get() {
    *                return this._group;
    *             },
    *             set(value) {
    *                this._group = value;
    *             }
    *          },
    *          guid: {
    *             def() {
    *                return Math.random() * 999999999999999;
    *             },
    *             get(value) {
    *                return value;
    *             }
    *          }
    *       },
    *       protected _group: IGroup = null
    *    }
    *
    *    const user = new User({
    *       rawData: {
    *          id: 5,
    *          login: 'Keanu',
    *          firstName: 'Johnny',
    *          lastName: 'Mnemonic',
    *          job: 'Memory stick'
    *       }
    *    });
    *
    *    console.log(user.get('id'));//№5
    *    console.log(user.get('group'));//null
    *    console.log(user.get('guid'));//010a151c-1160-d31d-11b3-18189155cc13
    *    console.log(user.get('job'));//Memory stick
    *    console.log(user.get('uptime'));//undefined
    *
    *    user.set('id', '№6');
    *    console.log(user.getRawData().id);//6
    *
    *    user.set('group', {id: 1, name: 'The One'});
    *    console.log(user.get('group'));//{id: 1, name: 'The One'}
    *
    *    user.set('guid', 'new-one');//ReferenceError 'Model::set(): property "guid" is read only'
    * </pre>
    * Создадим модель пользователя со свойством displayName, которое вычисляется с использованием значений других свойств:
    * <pre>
    *    import {Model} from 'Types/entity';
    *
    *    export default class User extends {
    *       protected _$properties: Object = {
    *          displayName: {
    *             get() {
    *               return this.get('firstName') + ' a.k.a "' + this.get('login') + '" ' + this.get('lastName');
    *             }
    *          }
    *       }
    *    });
    *
    *    const user = new User({
    *       rawData: {
    *          login: 'Keanu',
    *          firstName: 'Johnny',
    *          lastName: 'Mnemonic'
    *       }
    *    });
    *    console.log(user.get('displayName'));//Johnny a.k.a "Keanu" Mnemonic
    * </pre>
    * Можно явно указать список свойств, от которых зависит другое свойство. В этом случае для свойств-объектов будет сбрасываться кэш, хранящий результат предыдущего вычисления:
    * <pre>
    *    import {Model, functor} from 'Types/entity';
    *
    *    export default class User extends {
    *       protected _$properties: object = {
    *          birthDay: {
    *             get: new functor.Compute(function() {
    *                return this.get('facebookBirthDay') || this.get('linkedInBirthDay');
    *             }, ['facebookBirthDay', 'linkedInBirthDay'])
    *          }
    *       }
    *    }
    *
    *    const user = new User();
    *    user.set('linkedInBirthDay', new Date(2010, 1, 2));
    *    console.log(user.get('birthDay'));//Tue Feb 02 2010 00:00:00
    *
    *    user.set('facebookBirthDay', new Date(2011, 3, 4));
    *    console.log(user.get('birthDay'));//Mon Apr 04 2011 00:00:00
    * </pre>
    */
   protected _$properties: IProperties<IProperty>;

   /**
    * @cfg {String} Название свойства, содержащего первичный ключ
    * @name Types/_entity/Model#keyProperty
    * @see getKeyProperty
    * @see setKeyProperty
    * @see getId
    * @example
    * Зададим первичным ключом модели свойство с названием id:
    * <pre>
    *    var article = new Model({
    *       keyProperty: 'id',
    *       rawData: {
    *          id: 1,
    *          title: 'How to make a Model'
    *       }
    *    });
    *    article.getId();//1
    * </pre>
    */
   protected _$keyProperty: string;

   /**
    * The model is deleted in data source which it's taken from
    */
   protected _isDeleted: boolean;

   /**
    * The model is changed
    */
   protected _isChanged: boolean;

   /**
    * Default values of calculated properties
    */
   protected _defaultPropertiesValues: object;

   /**
    * Properties dependency map like 'property name' -> ['property names that depend of that one']
    */
   protected _propertiesDependency: Map<string, Set<string>>;

   /**
    * Property name which now gathering dependencies for
    */
   protected _propertiesDependencyGathering: string;

   /**
    * Properties injected via constructor options
    */
   protected _propertiesInjected: boolean;

   /**
    * Properties names which calculating right now
    */
   protected _calculatingProperties: Set<string>;

   /**
    * Properties names and values which affected during the recurseve set() calls
    */
   protected _deepChangedProperties: object;

   constructor(options?: IOptions) {
      super(options);

      // TODO: don't allow to inject properties through constructor
      this._propertiesInjected = options && 'properties' in options;

      // Support deprecated  option 'idProperty'
      if (!this._$keyProperty && options && (options as any).idProperty) {
         this._$keyProperty = (options as any).idProperty;
      }

      // FIXME: backward compatibility for _options
      if (this._options) {
         // for _$properties
         if (this._options.properties) {
            const properties = {};
            Object.assign(properties, this._$properties);
            Object.assign(properties, this._options.properties);
            this._$properties = properties;
         }

         // for _$keyProperty get from deprecated option 'idProperty'
         if (this._options.idProperty) {
            this._$keyProperty = this._options.idProperty;
         }
      }

      if (!this._$keyProperty) {
         this._$keyProperty = (this._getAdapter() as IAdapter).getKeyField(this._getRawData()) || '';
      }
   }

   destroy(): void {
      this._defaultPropertiesValues = null;
      this._propertiesDependency = null;
      this._calculatingProperties = null;
      this._deepChangedProperties = null;

      super.destroy();
   }

   // region IObject

   get(name: string): any {
      this._pushDependency(name);

      if (this._fieldsCache.has(name)) {
         return this._fieldsCache.get(name);
      }

      const property = this._$properties && this._$properties[name];

      const superValue = super.get(name);
      if (!property) {
         return superValue;
      }

      let preValue = superValue;
      if ('def' in property && !this._getRawDataAdapter().has(name)) {
         preValue = this.getDefault(name);
      }

      if (!property.get) {
         return preValue;
      }

      const value = this._processCalculatedValue(name, preValue, property, true);

      if (value !== superValue) {
         this._removeChild(superValue);
         this._addChild(value, this._getRelationNameForField(name));
      }

      if (this._isFieldValueCacheable(value)) {
         this._fieldsCache.set(name, value);
      } else if (this._fieldsCache.has(name)) {
         this._fieldsCache.delete(name);
      }

      return value;
   }

   set(name: string | object, value?: any): void {
      if (!this._$properties) {
         super.set(name, value);
         return;
      }

      const map = this._getHashMap(name, value);
      const pairs = [];
      const propertiesErrors = [];
      const isCalculating = this._calculatingProperties ? this._calculatingProperties.size > 0 : false;

      Object.keys(map).forEach((key) => {
         this._deleteDependencyCache(key);

         // Try to set every property
         let value = map[key];
         try {
            const property = this._$properties && this._$properties[key];
            if (property) {
               if (property.set) {
                  // Remove cached value
                  if (this._fieldsCache.has(key)) {
                     this._removeChild(
                        this._fieldsCache.get(key)
                     );
                     this._fieldsCache.delete(key);
                  }

                  value = this._processCalculatedValue(key, value, property, false);
                  if (value === undefined) {
                     return;
                  }
               } else if (property.get) {
                  propertiesErrors.push(new ReferenceError(`Property "${key}" is read only`));
                  return;
               }
=======
    Record, InstantiableMixin
) implements IInstantiable {
    /**
     * @typedef {Object} Property
     * @property {*|Function} [def] Значение по умолчанию (используется, если свойства нет в сырых данных).
     * @property {Function} [get] Метод, возвращающий значение свойства. Первым аргументом придет значение свойства в сырых данных (если оно там есть).
     * @property {Function} [set] Метод, устанавливающий значение свойства. Если метод вернет значение, отличное от undefined, то будет осуществлена попытка сохранить его в сырых данных.
     */

    /**
     * @cfg {Object.<Property>} Описание собственных свойств модели. Дополняет/уточняет свойства, уже существующие в сырых данных.
     * @name Types/_entity/Model#properties
     * @see Property
     * @see getProperties
     * @example
     * Создадим модель пользователя со свойствами:
     * <ul>
     *     <li>id (чтение/запись, динамическая конвертация, хранится в сырых данных)</li>
     *     <li>group (чтение/запись, хранится в защищенном свойстве)</li>
     *     <li>guid (только чтение, значение по умолчанию генерируется динамически)</li>
     * </ul>
     * <pre>
     *     import {Model} from 'Types/entity';
     *
     *     interface IGroup {
     *         id: sting
     *         name: sting
     *     }
     *
     *     export default class User extends Model {
     *         protected _$properties: object = {
     *             id: {
     *                 get(value) {
     *                     return '№' + value;
     *                 },
     *                 set(value) {
     *                     return (value + '')[0] === '№' ? value.substr(1) : value;
     *                 }
     *             },
     *             group: {
     *                 get() {
     *                     return this._group;
     *                 },
     *                 set(value) {
     *                     this._group = value;
     *                 }
     *             },
     *             guid: {
     *                 def() {
     *                     return Math.random() * 999999999999999;
     *                 },
     *                 get(value) {
     *                     return value;
     *                 }
     *             }
     *         },
     *         protected _group: IGroup = null
     *     }
     *
     *     const user = new User({
     *         rawData: {
     *             id: 5,
     *             login: 'Keanu',
     *             firstName: 'Johnny',
     *             lastName: 'Mnemonic',
     *             job: 'Memory stick'
     *         }
     *     });
     *
     *     console.log(user.get('id'));//№5
     *     console.log(user.get('group'));//null
     *     console.log(user.get('guid'));//010a151c-1160-d31d-11b3-18189155cc13
     *     console.log(user.get('job'));//Memory stick
     *     console.log(user.get('uptime'));//undefined
     *
     *     user.set('id', '№6');
     *     console.log(user.getRawData().id);//6
     *
     *     user.set('group', {id: 1, name: 'The One'});
     *     console.log(user.get('group'));//{id: 1, name: 'The One'}
     *
     *     user.set('guid', 'new-one');//ReferenceError 'Model::set(): property "guid" is read only'
     * </pre>
     * Создадим модель пользователя со свойством displayName, которое вычисляется с использованием значений других свойств:
     * <pre>
     *     import {Model} from 'Types/entity';
     *
     *     export default class User extends {
     *         protected _$properties: Object = {
     *             displayName: {
     *                 get() {
     *                    return this.get('firstName') + ' a.k.a "' + this.get('login') + '" ' + this.get('lastName');
     *                 }
     *             }
     *         }
     *     });
     *
     *     const user = new User({
     *         rawData: {
     *             login: 'Keanu',
     *             firstName: 'Johnny',
     *             lastName: 'Mnemonic'
     *         }
     *     });
     *     console.log(user.get('displayName'));//Johnny a.k.a "Keanu" Mnemonic
     * </pre>
     * Можно явно указать список свойств, от которых зависит другое свойство. В этом случае для свойств-объектов будет сбрасываться кэш, хранящий результат предыдущего вычисления:
     * <pre>
     *     import {Model, functor} from 'Types/entity';
     *
     *     export default class User extends {
     *         protected _$properties: object = {
     *             birthDay: {
     *                 get: new functor.Compute(function() {
     *                     return this.get('facebookBirthDay') || this.get('linkedInBirthDay');
     *                 }, ['facebookBirthDay', 'linkedInBirthDay'])
     *             }
     *         }
     *     }
     *
     *     const user = new User();
     *     user.set('linkedInBirthDay', new Date(2010, 1, 2));
     *     console.log(user.get('birthDay'));//Tue Feb 02 2010 00:00:00
     *
     *     user.set('facebookBirthDay', new Date(2011, 3, 4));
     *     console.log(user.get('birthDay'));//Mon Apr 04 2011 00:00:00
     * </pre>
     */
    protected _$properties: IProperties<IProperty>;

    /**
     * @cfg {String} Название свойства, содержащего первичный ключ
     * @name Types/_entity/Model#idProperty
     * @see getIdProperty
     * @see setIdProperty
     * @see getId
     * @example
     * Зададим первичным ключом модели свойство с названием id:
     * <pre>
     *     var article = new Model({
     *         idProperty: 'id',
     *         rawData: {
     *             id: 1,
     *             title: 'How to make a Model'
     *         }
     *     });
     *     article.getId();//1
     * </pre>
     */
    protected _$idProperty: string;

    /**
     * The model is deleted in data source which it's taken from
     */
    protected _isDeleted: boolean;

    /**
     * The model is changed
     */
    protected _isChanged: boolean;

    /**
     * Default values of calculated properties
     */
    protected _defaultPropertiesValues: object;

    /**
     * Properties dependency map like 'property name' -> ['property names that depend of that one']
     */
    protected _propertiesDependency: Map<string, Set<string>>;

    /**
     * Property name which now gathering dependencies for
     */
    protected _propertiesDependencyGathering: string;

    /**
     * Properties injected via constructor options
     */
    protected _propertiesInjected: boolean;

    /**
     * Properties names which calculating right now
     */
    protected _calculatingProperties: Set<string>;

    /**
     * Properties names and values which affected during the recurseve set() calls
     */
    protected _deepChangedProperties: object;

    constructor(options?: IOptions) {
        super(options);

        // TODO: don't allow to inject properties through constructor
        this._propertiesInjected = options && 'properties' in options;

        // FIXME: backward compatibility for _options
        if (this._options) {
            // for _$properties
            if (this._options.properties) {
                const properties = {};
                Object.assign(properties, this._$properties);
                Object.assign(properties, this._options.properties);
                this._$properties = properties;
>>>>>>> c2074e12
            }

            // for _$idProperty
            if (this._options.idProperty) {
                this._$idProperty = this._options.idProperty;
            }
        }

        if (!this._$idProperty) {
            this._$idProperty = (this._getAdapter() as IAdapter).getKeyField(this._getRawData()) || '';
        }
    }

    destroy(): void {
        this._defaultPropertiesValues = null;
        this._propertiesDependency = null;
        this._calculatingProperties = null;
        this._deepChangedProperties = null;

        super.destroy();
    }

    // region IObject

    get(name: string): any {
        this._pushDependency(name);

        if (this._fieldsCache.has(name)) {
            return this._fieldsCache.get(name);
        }

        const property = this._$properties && this._$properties[name];

        const superValue = super.get(name);
        if (!property) {
            return superValue;
        }

        let preValue = superValue;
        if ('def' in property && !this._getRawDataAdapter().has(name)) {
            preValue = this.getDefault(name);
        }

        if (!property.get) {
            return preValue;
        }

        const value = this._processCalculatedValue(name, preValue, property, true);

        if (value !== superValue) {
            this._removeChild(superValue);
            this._addChild(value, this._getRelationNameForField(name));
        }

        if (this._isFieldValueCacheable(value)) {
            this._fieldsCache.set(name, value);
        } else if (this._fieldsCache.has(name)) {
            this._fieldsCache.delete(name);
        }

        return value;
    }

    set(name: string | object, value?: any): void {
        if (!this._$properties) {
            super.set(name, value);
            return;
        }

        const map = this._getHashMap(name, value);
        const pairs = [];
        const propertiesErrors = [];
        const isCalculating = this._calculatingProperties ? this._calculatingProperties.size > 0 : false;

        Object.keys(map).forEach((key) => {
            this._deleteDependencyCache(key);

            // Try to set every property
            let value = map[key];
            try {
                const property = this._$properties && this._$properties[key];
                if (property) {
                    if (property.set) {
                        // Remove cached value
                        if (this._fieldsCache.has(key)) {
                            this._removeChild(
                                this._fieldsCache.get(key)
                            );
                            this._fieldsCache.delete(key);
                        }

                        value = this._processCalculatedValue(key, value, property, false);
                        if (value === undefined) {
                            return;
                        }
                    } else if (property.get) {
                        propertiesErrors.push(new ReferenceError(`Property "${key}" is read only`));
                        return;
                    }
                }

                pairs.push([key, value, Record.prototype.get.call(this, key)]);
            } catch (err) {
                // Collecting errors for every property
                propertiesErrors.push(err);
            }
        });

        // Collect pairs of properties
        const pairsErrors = [];
        let changedProperties = super._setPairs(pairs, pairsErrors);
        if (isCalculating && changedProperties) {
            // Here is the set() that recursive calls from another set() so just accumulate the changes
            this._deepChangedProperties = this._deepChangedProperties || {};
            Object.assign(this._deepChangedProperties, changedProperties);
        } else if (!isCalculating && this._deepChangedProperties) {
            // Here is the top level set() so do merge with accumulated changes
            if (changedProperties) {
                Object.assign(this._deepChangedProperties, changedProperties);
            }
<<<<<<< HEAD
         }
      });

      return super.relationChanged(which, route);
   }

   // endregion

   // region SerializableMixin

   _getSerializableState(state: IDefaultSerializableState): ISerializableState {
      const resultState = super._getSerializableState(state) as ISerializableState;

      // Properties are owned by class, not by instance
      if (!this._propertiesInjected) {
         delete resultState.$options.properties;
      }

      resultState._instanceId = this.getInstanceId();
      resultState._isDeleted = this._isDeleted;
      if (this._defaultPropertiesValues) {
         resultState._defaultPropertiesValues = this._defaultPropertiesValues;
      }

      return resultState;
   }

   _setSerializableState(state: ISerializableState): Function {
      const fromSuper = super._setSerializableState(state);
      return function(): void {
         fromSuper.call(this);

         this._instanceId = state._instanceId;
         this._isDeleted = state._isDeleted;
         if (state._defaultPropertiesValues) {
            this._defaultPropertiesValues = state._defaultPropertiesValues;
         }
      };
   }

   // endregion

   // region Record

   rejectChanges(fields: string[], spread?: boolean): void {
      super.rejectChanges(fields, spread);
      if (!(fields instanceof Array)) {
         this._isChanged = false;
      }
   }

   acceptChanges(fields: string[], spread?: boolean): void {
      super.acceptChanges(fields, spread);
      if (!(fields instanceof Array)) {
         this._isChanged = false;
      }
   }

   isChanged(name?: string): boolean {
      if (!name && this._isChanged) {
         return true;
      }
      return super.isChanged(name);
   }

   // endregion

   // region Public methods

   /**
    * Возвращает описание свойств модели.
    * @return {Object.<Property>}
    * @see properties
    * @see Property
    * @example
    * Получим описание свойств модели:
    * <pre>
    *    import {Model} from 'Types/entity';
    *
    *    class User extends Model {
    *       protected _$properties: {
    *          id: {
    *             get() {
    *                return this._id;
    *             },
    *             set(value) {
    *                this._id = value;
    *             }
    *          },
    *          group: {
    *             get() {
    *                return this._group;
    *             }
    *          }
    *       },
    *       protected _id: 0
    *       protected _group: null
    *    }
    *
    *    const user = new User();
    *
    *    console.log(user.getProperties()); // {id: {get: Function, set: Function}, group: {get: Function}}
    * </pre>
    */
   getProperties(): IProperties<IProperty> {
      return this._$properties;
   }

   /**
    * Возвращает значение свойства по умолчанию
    * @param {String} name Название свойства
    * @return {*}
    * @example
    * Получим дефолтное значение свойства id:
    * <pre>
    *    import {Model} from 'Types/entity';
    *
    *    class User extends Model {
    *       protected _$properties: {
    *          id: {
    *             get() {
    *                this._id;
    *             },
    *             def(value) {
    *                return Date.now();
    *             }
    *          }
    *       },
    *       protected _id: 0
    *    }
    *
    *    const user = new User();
    *    console.log(user.getDefault('id')); // 1466419984715
    *    setTimeout(function(){
    *       console.log(user.getDefault('id')); // still 1466419984715
    *    }, 1000);
    * </pre>
    */
   getDefault(name: string): any {
      let defaultPropertiesValues = this._defaultPropertiesValues;
      if (!defaultPropertiesValues) {
         defaultPropertiesValues = this._defaultPropertiesValues = {};
      }

      if (!defaultPropertiesValues.hasOwnProperty(name)) {
         const property = this._$properties[name];
         if (property && 'def' in property) {
            defaultPropertiesValues[name] = [property.def instanceof Function ? property.def.call(this) : property.def];
         } else {
            defaultPropertiesValues[name] = [];
         }
      }
      return defaultPropertiesValues[name][0];
   }

   /**
    * Объединяет модель с данными другой модели
    * @param {Types/_entity/Model} model Модель, с которой будет произведено объединение
    * @example
    * Объединим модели пользователя и группы пользователей:
    * <pre>
    *    var user = new Model({
    *          rawData: {
    *             id: 1,
    *             login: 'user1',
    *             group_id: 3
    *          }
    *       }),
    *       userGroup = new Model({
    *          rawData: {
    *             group_id: 3,
    *             group_name: 'Domain Users',
    *             group_members: 126
    *          }
    *       });
    *
    *    user.merge(userGroup);
    *    user.get('id');//1
    *    user.get('group_id');//3
    *    user.get('group_name');//'Domain Users'
    * </pre>
    */
   merge(model: Model): void {
      if (model === this) {
         return;
      }
      try {
         const modelData = {};
         model.each((key, val) => {
            modelData[key] = val;
         });
         this.set(modelData);
      } catch (e) {
         if (e instanceof ReferenceError) {
            logger.info(this._moduleName + '::merge(): ' + e.toString());
         } else {
            throw e;
         }
      }
   }

   /**
    * Возвращает значение первичного ключа модели
    * @return {*}
    * @see keyProperty
    * @see getKeyProperty
    * @see setKeyProperty
    * @example
    * Получим значение первичного ключа статьи:
    * <pre>
    *    var article = new Model({
    *       keyProperty: 'id',
    *       rawData: {
    *          id: 1,
    *          title: 'How to make a Model'
    *       }
    *    });
    *    article.getId();//1
    * </pre>
    */
   getId(): any {
      const keyProperty = this.getKeyProperty();
      if (!keyProperty) {
         logger.info(this._moduleName + '::getId(): keyProperty is not defined');
         return undefined;
      }
      return this.get(keyProperty);
   }

   /**
    * Возвращает название свойства, в котором хранится первичный ключ модели
    * @return {String}
    * @see keyProperty
    * @see setKeyProperty
    * @see getId
    * @example
    * Получим название свойства первичного ключа:
    * <pre>
    *    var article = new Model({
    *       keyProperty: 'id',
    *       rawData: {
    *          id: 1,
    *          title: 'How to make a Model'
    *       }
    *    });
    *    article.getKeyProperty();//'id'
    * </pre>
    */
   getKeyProperty(): string {
      return this._$keyProperty;
   }

   /**
    * Устанавливает название свойства, в котором хранится первичный ключ модели
    * @param {String} keyProperty Название свойства для первичного ключа модели.
    * @see keyProperty
    * @see getKeyProperty
    * @see getId
    * @example
    * Зададим название свойства первичного ключа:
    * <pre>
    *    var article = new Model({
    *       rawData: {
    *          id: 1,
    *          title: 'How to make a Model'
    *       }
    *    });
    *    article.setKeyProperty('id');
    *    article.getId();//1
    * </pre>
    */
   setKeyProperty(keyProperty: string): void {
      if (keyProperty && !this.has(keyProperty)) {
         logger.info(this._moduleName + '::setKeyProperty(): property "' + keyProperty + '" is not defined');
         return;
      }
      this._$keyProperty = keyProperty;
   }

   // endregion

   // region Protected methods

   /**
    * Возвращает массив названий всех свойств (включая свойства в "сырых" данных)
    * @protected
    */
   protected _getAllProperties(): string[] {
      const fields = this._getRawDataFields();
      if (!this._$properties) {
         return fields;
      }

      const objProps = this._$properties;
      const props = Object.keys(objProps);
      return props.concat(fields.filter((field) => {
         return !objProps.hasOwnProperty(field);
      }));
   }

   /**
    * Вычисляет/записывает значение свойства
    * @param name Имя свойства
    * @param value Значение свойства
    * @param property Описание свойства
    * @param isReading Вычисление или запись
    * @protected
    */
   protected _processCalculatedValue(name: string, value: any, property: IProperty, isReading?: boolean): any {
      // Check for recursive calculating
      let calculatingProperties = this._calculatingProperties;
      if (!calculatingProperties) {
         calculatingProperties = this._calculatingProperties = new Set();
      }
      const checkKey = name + '|' + isReading;
      if (calculatingProperties.has(checkKey)) {
         throw new Error(`Recursive value ${isReading ? 'reading' : 'writing'} detected for property "${name}"`);
      }

      // Initial conditions
      const method = isReading ? property.get : property.set;
      const isFunctor = isReading && Compute.isFunctor(method);
      const doGathering = isReading && !isFunctor;

      // Automatic dependencies gathering
      let prevGathering;
      if (isReading) {
         prevGathering = this._propertiesDependencyGathering;
         this._propertiesDependencyGathering = doGathering ? name : '';
      }

      // Save user defined dependencies
      if (isFunctor) {
         method.properties.forEach((dependFor) => {
            this._pushDependencyFor(dependFor, name);
         });
      }

      // Get or set property value
      try {
         calculatingProperties.add(checkKey);
         value = method.call(this, value);
      } finally {
         if (isReading) {
            this._propertiesDependencyGathering = prevGathering;
         }
         calculatingProperties.delete(checkKey);
      }

      return value;
   }

   /**
    * Добавляет зависимое свойство для текущего рассчитываемого
    * @param name Название свойства.
    * @protected
    */
   protected _pushDependency(name: string): void {
      if (this._propertiesDependencyGathering && this._propertiesDependencyGathering !== name) {
         this._pushDependencyFor(name, this._propertiesDependencyGathering);
      }
   }

   /**
    * Добавляет зависимое свойство
    * @param name Название свойства.
    * @param dependFor Название свойства, котороое зависит от name
    * @protected
    */
   protected _pushDependencyFor(name: string, dependFor: string): void {
      let propertiesDependency = this._propertiesDependency;
      if (!propertiesDependency) {
         propertiesDependency = this._propertiesDependency = new Map();
      }

      let data;
      if (propertiesDependency.has(name)) {
         data = propertiesDependency.get(name);
      } else {
         data = new Set();
         propertiesDependency.set(name, data);
      }
      if (!data.has(dependFor)) {
         data.add(dependFor);
      }
   }

   /**
    * Удаляет закешированное значение для свойства и всех от него зависимых свойств
    * @param name Название свойства.
    * @protected
    */
   protected _deleteDependencyCache(name: string): void {
      const propertiesDependency = this._propertiesDependency;

      if (propertiesDependency && propertiesDependency.has(name)) {
         propertiesDependency.get(name).forEach((related) => {
            this._removeChild(this._fieldsCache.get(related));
            const wasCached = this._fieldsCache.delete(related);
            this._fieldsClone.delete(related);
            // If cached property cleared that means it's not changed.
            if (wasCached) {
                this._unsetChangedField(related);
=======
            changedProperties = this._deepChangedProperties;
            this._deepChangedProperties = null;
        }

        // It's top level set() so notify changes if have some
        if (!isCalculating && changedProperties) {
            const changed = Object.keys(changedProperties).reduce((memo, key) => {
                memo[key] = this.get(key);
                return memo;
            }, {});
            this._notifyChange(changed);
        }

        this._checkErrors([...propertiesErrors, ...pairsErrors]);
    }

    has(name: string): boolean {
        return (this._$properties && this._$properties.hasOwnProperty(name)) || super.has(name);
    }

    // endregion

    // region IEnumerable

    /**
     * Возвращает энумератор для перебора названий свойств модели
     * @return {Types/_collection/ArrayEnumerator}
     * @example
     * Смотри пример {@link Types/_entity/Record#getEnumerator для записи}:
     */
    getEnumerator(): enumerator.Arraywise<any> {
        return create<enumerator.Arraywise<any>>('Types/collection:enumerator.Arraywise', this._getAllProperties());
    }

    /**
     * Перебирает все свойства модели (включая имеющиеся в "сырых" данных)
     * @param {Function(String, *)} callback Ф-я обратного вызова для каждого свойства. Первым аргументом придет название свойства, вторым - его значение.
     * @param {Object} [context] Контекст вызова callback.
     * @example
     * Смотри пример {@link Types/_entity/Record#each для записи}:
     */
    each(callback: EnumeratorCallback<any>, context?: object): void {
        return super.each(callback, context);
    }

    // endregion

    // region IReceiver

    relationChanged(which: any, route: string[]): any {
        // Delete cache for properties related of changed one use in-deep route
        const curr = [];
        const routeLastIndex = route.length - 1;
        route.forEach((name, index) => {
            const fieldName = this._getFieldFromRelationName(name);
            curr.push(fieldName);
            if (fieldName) {
                this._deleteDependencyCache(curr.join(ROUTE_SEPARATOR));

                if (index === routeLastIndex && which.data instanceof Object) {
                    Object.keys(which.data).forEach((key) => {
                        this._deleteDependencyCache(curr.concat([key]).join(ROUTE_SEPARATOR));
                    });
                }
>>>>>>> c2074e12
            }
        });

        return super.relationChanged(which, route);
    }

    // endregion

    // region SerializableMixin

    _getSerializableState(state: IDefaultSerializableState): ISerializableState {
        const resultState = super._getSerializableState(state) as ISerializableState;

        // Properties are owned by class, not by instance
        if (!this._propertiesInjected) {
            delete resultState.$options.properties;
        }

        resultState._instanceId = this.getInstanceId();
        resultState._isDeleted = this._isDeleted;
        if (this._defaultPropertiesValues) {
            resultState._defaultPropertiesValues = this._defaultPropertiesValues;
        }

        return resultState;
    }

    _setSerializableState(state: ISerializableState): Function {
        const fromSuper = super._setSerializableState(state);
        return function(): void {
            fromSuper.call(this);

            this._instanceId = state._instanceId;
            this._isDeleted = state._isDeleted;
            if (state._defaultPropertiesValues) {
                this._defaultPropertiesValues = state._defaultPropertiesValues;
            }
        };
    }

    // endregion

    // region Record

    rejectChanges(fields: string[], spread?: boolean): void {
        super.rejectChanges(fields, spread);
        if (!(fields instanceof Array)) {
            this._isChanged = false;
        }
    }

    acceptChanges(fields: string[], spread?: boolean): void {
        super.acceptChanges(fields, spread);
        if (!(fields instanceof Array)) {
            this._isChanged = false;
        }
    }

    isChanged(name?: string): boolean {
        if (!name && this._isChanged) {
            return true;
        }
        return super.isChanged(name);
    }

    // endregion

    // region Public methods

    /**
     * Возвращает описание свойств модели.
     * @return {Object.<Property>}
     * @see properties
     * @see Property
     * @example
     * Получим описание свойств модели:
     * <pre>
     *     import {Model} from 'Types/entity';
     *
     *     class User extends Model {
     *         protected _$properties: {
     *             id: {
     *                 get() {
     *                     return this._id;
     *                 },
     *                 set(value) {
     *                     this._id = value;
     *                 }
     *             },
     *             group: {
     *                 get() {
     *                     return this._group;
     *                 }
     *             }
     *         },
     *         protected _id: 0
     *         protected _group: null
     *     }
     *
     *     const user = new User();
     *
     *     console.log(user.getProperties()); // {id: {get: Function, set: Function}, group: {get: Function}}
     * </pre>
     */
    getProperties(): IProperties<IProperty> {
        return this._$properties;
    }

    /**
     * Возвращает значение свойства по умолчанию
     * @param {String} name Название свойства
     * @return {*}
     * @example
     * Получим дефолтное значение свойства id:
     * <pre>
     *     import {Model} from 'Types/entity';
     *
     *     class User extends Model {
     *         protected _$properties: {
     *             id: {
     *                 get() {
     *                     this._id;
     *                 },
     *                 def(value) {
     *                     return Date.now();
     *                 }
     *             }
     *         },
     *         protected _id: 0
     *     }
     *
     *     const user = new User();
     *     console.log(user.getDefault('id')); // 1466419984715
     *     setTimeout(function(){
     *         console.log(user.getDefault('id')); // still 1466419984715
     *     }, 1000);
     * </pre>
     */
    getDefault(name: string): any {
        let defaultPropertiesValues = this._defaultPropertiesValues;
        if (!defaultPropertiesValues) {
            defaultPropertiesValues = this._defaultPropertiesValues = {};
        }

        if (!defaultPropertiesValues.hasOwnProperty(name)) {
            const property = this._$properties[name];
            if (property && 'def' in property) {
                defaultPropertiesValues[name] = [property.def instanceof Function ? property.def.call(this) : property.def];
            } else {
                defaultPropertiesValues[name] = [];
            }
        }
        return defaultPropertiesValues[name][0];
    }

    /**
     * Объединяет модель с данными другой модели
     * @param {Types/_entity/Model} model Модель, с которой будет произведено объединение
     * @example
     * Объединим модели пользователя и группы пользователей:
     * <pre>
     *     var user = new Model({
     *             rawData: {
     *                 id: 1,
     *                 login: 'user1',
     *                 group_id: 3
     *             }
     *         }),
     *         userGroup = new Model({
     *             rawData: {
     *                 group_id: 3,
     *                 group_name: 'Domain Users',
     *                 group_members: 126
     *             }
     *         });
     *
     *     user.merge(userGroup);
     *     user.get('id');//1
     *     user.get('group_id');//3
     *     user.get('group_name');//'Domain Users'
     * </pre>
     */
    merge(model: Model): void {
        if (model === this) {
            return;
        }
        try {
            const modelData = {};
            model.each((key, val) => {
                modelData[key] = val;
            });
            this.set(modelData);
        } catch (e) {
            if (e instanceof ReferenceError) {
                logger.info(this._moduleName + '::merge(): ' + e.toString());
            } else {
                throw e;
            }
        }
    }

    /**
     * Возвращает значение первичного ключа модели
     * @return {*}
     * @see idProperty
     * @see getIdProperty
     * @see setIdProperty
     * @example
     * Получим значение первичного ключа статьи:
     * <pre>
     *     var article = new Model({
     *         idProperty: 'id',
     *         rawData: {
     *             id: 1,
     *             title: 'How to make a Model'
     *         }
     *     });
     *     article.getId();//1
     * </pre>
     */
    getId(): any {
        const idProperty = this.getIdProperty();
        if (!idProperty) {
            logger.info(this._moduleName + '::getId(): idProperty is not defined');
            return undefined;
        }
        return this.get(idProperty);
    }

    /**
     * Возвращает название свойства, в котором хранится первичный ключ модели
     * @return {String}
     * @see idProperty
     * @see setIdProperty
     * @see getId
     * @example
     * Получим название свойства первичного ключа:
     * <pre>
     *     var article = new Model({
     *         idProperty: 'id',
     *         rawData: {
     *             id: 1,
     *             title: 'How to make a Model'
     *         }
     *     });
     *     article.getIdProperty();//'id'
     * </pre>
     */
    getIdProperty(): string {
        return this._$idProperty;
    }

    /**
     * Устанавливает название свойства, в котором хранится первичный ключ модели
     * @param {String} idProperty Название свойства для первичного ключа модели.
     * @see idProperty
     * @see getIdProperty
     * @see getId
     * @example
     * Зададим название свойства первичного ключа:
     * <pre>
     *     var article = new Model({
     *         rawData: {
     *             id: 1,
     *             title: 'How to make a Model'
     *         }
     *     });
     *     article.setIdProperty('id');
     *     article.getId();//1
     * </pre>
     */
    setIdProperty(idProperty: string): void {
        if (idProperty && !this.has(idProperty)) {
            logger.info(this._moduleName + '::setIdProperty(): property "' + idProperty + '" is not defined');
            return;
        }
        this._$idProperty = idProperty;
    }

    // endregion

    // region Protected methods

    /**
     * Возвращает массив названий всех свойств (включая свойства в "сырых" данных)
     * @protected
     */
    protected _getAllProperties(): string[] {
        const fields = this._getRawDataFields();
        if (!this._$properties) {
            return fields;
        }

        const objProps = this._$properties;
        const props = Object.keys(objProps);
        return props.concat(fields.filter((field) => {
            return !objProps.hasOwnProperty(field);
        }));
    }

    /**
     * Вычисляет/записывает значение свойства
     * @param name Имя свойства
     * @param value Значение свойства
     * @param property Описание свойства
     * @param isReading Вычисление или запись
     * @protected
     */
    protected _processCalculatedValue(name: string, value: any, property: IProperty, isReading?: boolean): any {
        // Check for recursive calculating
        let calculatingProperties = this._calculatingProperties;
        if (!calculatingProperties) {
            calculatingProperties = this._calculatingProperties = new Set();
        }
        const checkKey = name + '|' + isReading;
        if (calculatingProperties.has(checkKey)) {
            throw new Error(`Recursive value ${isReading ? 'reading' : 'writing'} detected for property "${name}"`);
        }

        // Initial conditions
        const method = isReading ? property.get : property.set;
        const isFunctor = isReading && Compute.isFunctor(method);
        const doGathering = isReading && !isFunctor;

        // Automatic dependencies gathering
        let prevGathering;
        if (isReading) {
            prevGathering = this._propertiesDependencyGathering;
            this._propertiesDependencyGathering = doGathering ? name : '';
        }

        // Save user defined dependencies
        if (isFunctor) {
            method.properties.forEach((dependFor) => {
                this._pushDependencyFor(dependFor, name);
            });
        }

        // Get or set property value
        try {
            calculatingProperties.add(checkKey);
            value = method.call(this, value);
        } finally {
            if (isReading) {
                this._propertiesDependencyGathering = prevGathering;
            }
            calculatingProperties.delete(checkKey);
        }

        return value;
    }

    /**
     * Добавляет зависимое свойство для текущего рассчитываемого
     * @param name Название свойства.
     * @protected
     */
    protected _pushDependency(name: string): void {
        if (this._propertiesDependencyGathering && this._propertiesDependencyGathering !== name) {
            this._pushDependencyFor(name, this._propertiesDependencyGathering);
        }
    }

    /**
     * Добавляет зависимое свойство
     * @param name Название свойства.
     * @param dependFor Название свойства, котороое зависит от name
     * @protected
     */
    protected _pushDependencyFor(name: string, dependFor: string): void {
        let propertiesDependency = this._propertiesDependency;
        if (!propertiesDependency) {
            propertiesDependency = this._propertiesDependency = new Map();
        }

        let data;
        if (propertiesDependency.has(name)) {
            data = propertiesDependency.get(name);
        } else {
            data = new Set();
            propertiesDependency.set(name, data);
        }
        if (!data.has(dependFor)) {
            data.add(dependFor);
        }
    }

    /**
     * Удаляет закешированное значение для свойства и всех от него зависимых свойств
     * @param name Название свойства.
     * @protected
     */
    protected _deleteDependencyCache(name: string): void {
        const propertiesDependency = this._propertiesDependency;

        if (propertiesDependency && propertiesDependency.has(name)) {
            propertiesDependency.get(name).forEach((related) => {
                this._removeChild(this._fieldsCache.get(related));
                const wasCached = this._fieldsCache.delete(related);
                this._fieldsClone.delete(related);
                // If cached property cleared that means it's not changed.
                if (wasCached) {
                     this._unsetChangedField(related);
                }

                this._deleteDependencyCache(related);
            });
        }
    }

    // endregion

    // region Statics

    static fromObject(data: any, adapter: IAdapter): Model | null {
        const record = Record.fromObject(data, adapter);
        if (!record) {
            return null;
        }
        return new Model({
            rawData: record.getRawData(true),
            adapter: record.getAdapter(),
            //@ts-ignore
            format: record._getFormat(true)// "Anakin, I Am Your Son"
        });
    }

    // endregion

    // region Deprecated

    /**
     * @deprecated
     */
    static extend(mixinsList: any, classExtender: any): Function {
         return deprecateExtend(
              this,
              classExtender,
              mixinsList,
              'Types/_entity/Model'
         );
    }

    // endregion
}

Object.assign(Model.prototype, {
<<<<<<< HEAD
   '[Types/_entity/Model]': true,
   _moduleName: 'Types/entity:Model',
   _instancePrefix: 'model-',
   _$properties: null,
   _$keyProperty: '',
   _isDeleted: false,
   _defaultPropertiesValues: null,
   _propertiesDependency: null,
   _propertiesDependencyGathering: '',
   _calculatingProperties: null,
   _deepChangedProperties: null,
   getIdProperty: Model.prototype.getKeyProperty,
   setIdProperty: Model.prototype.setKeyProperty
=======
    '[Types/_entity/Model]': true,
    '[Types/_entity/IInstantiable]': true,
    _moduleName: 'Types/entity:Model',
    _instancePrefix: 'model-',
    _$properties: null,
    _$idProperty: '',
    _isDeleted: false,
    _defaultPropertiesValues: null,
    _propertiesDependency: null,
    _propertiesDependencyGathering: '',
    _calculatingProperties: null,
    _deepChangedProperties: null
>>>>>>> c2074e12
});

// FIXME: backward compatibility for Core/core-extend: Model should have exactly its own property 'produceInstance'
// @ts-ignore
Model.produceInstance = Record.produceInstance;

register('Types/entity:Model', Model, {instantiate: false});
// FIXME: deprecated
register('entity.model', Model);<|MERGE_RESOLUTION|>--- conflicted
+++ resolved
@@ -34,13 +34,8 @@
 }
 
 interface IOptions extends IRecordOptions {
-<<<<<<< HEAD
    properties?: IProperties<IProperty>;
    keyProperty?: string;
-=======
-    properties?: IProperties<IProperty>;
-    idProperty?: string;
->>>>>>> c2074e12
 }
 
 interface ISerializableState extends IRecordSerializableState {
@@ -58,13 +53,8 @@
  * В основе абстрактной модели лежит {@link Types/_entity/Record запись}.
  * Основные аспекты модели (дополнительно к аспектам записи):
  * <ul>
-<<<<<<< HEAD
  *    <li>определение {@link Types/_entity/Model#properties собственных свойств} сущности;</li>
  *    <li>{@link Types/_entity/Model#keyProperty уникальный идентификатор сущности} среди ей подобных.</li>
-=======
- *     <li>определение {@link Types/_entity/Model#properties собственных свойств} сущности;</li>
- *     <li>{@link Types/_entity/Model#idProperty уникальный идентификатор сущности} среди ей подобных.</li>
->>>>>>> c2074e12
  * </ul>
  *
  * Поведенческие аспекты каждой сущности реализуются ее прикладным модулем в виде публичных методов.
@@ -90,7 +80,6 @@
  *     import {Salt} from 'Application/Lib';
  *     import {Model} from 'Types/entity';
  *
-<<<<<<< HEAD
  *    export default class User extends Model{
  *       protected _$format: object[] = [
  *          {name: 'login', type: 'string'},
@@ -101,18 +90,6 @@
  *          return Salt.encode(this.get('login') + ':' + password) === this.get('salt');
  *       }
  *     });
-=======
- *     export default class User extends Model{
- *         protected _$format: object[] = [
- *             {name: 'login', type: 'string'},
- *             {name: 'salt', type: 'string'}
- *         ];
- *         protected _$idProperty: string = 'login';
- *         authenticate(password: string): boolean {
- *             return Salt.encode(this.get('login') + ':' + password) === this.get('salt');
- *         }
- *      });
->>>>>>> c2074e12
  * </pre>
  * Создадим модель пользователя:
  * <pre>
@@ -176,7 +153,6 @@
 export default class Model extends mixin<
     Record, InstantiableMixin
 >(
-<<<<<<< HEAD
    Record, InstantiableMixin
 ) {
    /**
@@ -185,316 +161,6 @@
     * @property {Function} [get] Метод, возвращающий значение свойства. Первым аргументом придет значение свойства в сырых данных (если оно там есть).
     * @property {Function} [set] Метод, устанавливающий значение свойства. Если метод вернет значение, отличное от undefined, то будет осуществлена попытка сохранить его в сырых данных.
     */
-
-   /**
-    * @cfg {Object.<Property>} Описание собственных свойств модели. Дополняет/уточняет свойства, уже существующие в сырых данных.
-    * @name Types/_entity/Model#properties
-    * @see Property
-    * @see getProperties
-    * @example
-    * Создадим модель пользователя со свойствами:
-    * <ul>
-    *    <li>id (чтение/запись, динамическая конвертация, хранится в сырых данных)</li>
-    *    <li>group (чтение/запись, хранится в защищенном свойстве)</li>
-    *    <li>guid (только чтение, значение по умолчанию генерируется динамически)</li>
-    * </ul>
-    * <pre>
-    *    import {Model} from 'Types/entity';
-    *
-    *    interface IGroup {
-    *       id: sting
-    *       name: sting
-    *    }
-    *
-    *    export default class User extends Model {
-    *       protected _$properties: object = {
-    *          id: {
-    *             get(value) {
-    *                return '№' + value;
-    *             },
-    *             set(value) {
-    *                return (value + '')[0] === '№' ? value.substr(1) : value;
-    *             }
-    *          },
-    *          group: {
-    *             get() {
-    *                return this._group;
-    *             },
-    *             set(value) {
-    *                this._group = value;
-    *             }
-    *          },
-    *          guid: {
-    *             def() {
-    *                return Math.random() * 999999999999999;
-    *             },
-    *             get(value) {
-    *                return value;
-    *             }
-    *          }
-    *       },
-    *       protected _group: IGroup = null
-    *    }
-    *
-    *    const user = new User({
-    *       rawData: {
-    *          id: 5,
-    *          login: 'Keanu',
-    *          firstName: 'Johnny',
-    *          lastName: 'Mnemonic',
-    *          job: 'Memory stick'
-    *       }
-    *    });
-    *
-    *    console.log(user.get('id'));//№5
-    *    console.log(user.get('group'));//null
-    *    console.log(user.get('guid'));//010a151c-1160-d31d-11b3-18189155cc13
-    *    console.log(user.get('job'));//Memory stick
-    *    console.log(user.get('uptime'));//undefined
-    *
-    *    user.set('id', '№6');
-    *    console.log(user.getRawData().id);//6
-    *
-    *    user.set('group', {id: 1, name: 'The One'});
-    *    console.log(user.get('group'));//{id: 1, name: 'The One'}
-    *
-    *    user.set('guid', 'new-one');//ReferenceError 'Model::set(): property "guid" is read only'
-    * </pre>
-    * Создадим модель пользователя со свойством displayName, которое вычисляется с использованием значений других свойств:
-    * <pre>
-    *    import {Model} from 'Types/entity';
-    *
-    *    export default class User extends {
-    *       protected _$properties: Object = {
-    *          displayName: {
-    *             get() {
-    *               return this.get('firstName') + ' a.k.a "' + this.get('login') + '" ' + this.get('lastName');
-    *             }
-    *          }
-    *       }
-    *    });
-    *
-    *    const user = new User({
-    *       rawData: {
-    *          login: 'Keanu',
-    *          firstName: 'Johnny',
-    *          lastName: 'Mnemonic'
-    *       }
-    *    });
-    *    console.log(user.get('displayName'));//Johnny a.k.a "Keanu" Mnemonic
-    * </pre>
-    * Можно явно указать список свойств, от которых зависит другое свойство. В этом случае для свойств-объектов будет сбрасываться кэш, хранящий результат предыдущего вычисления:
-    * <pre>
-    *    import {Model, functor} from 'Types/entity';
-    *
-    *    export default class User extends {
-    *       protected _$properties: object = {
-    *          birthDay: {
-    *             get: new functor.Compute(function() {
-    *                return this.get('facebookBirthDay') || this.get('linkedInBirthDay');
-    *             }, ['facebookBirthDay', 'linkedInBirthDay'])
-    *          }
-    *       }
-    *    }
-    *
-    *    const user = new User();
-    *    user.set('linkedInBirthDay', new Date(2010, 1, 2));
-    *    console.log(user.get('birthDay'));//Tue Feb 02 2010 00:00:00
-    *
-    *    user.set('facebookBirthDay', new Date(2011, 3, 4));
-    *    console.log(user.get('birthDay'));//Mon Apr 04 2011 00:00:00
-    * </pre>
-    */
-   protected _$properties: IProperties<IProperty>;
-
-   /**
-    * @cfg {String} Название свойства, содержащего первичный ключ
-    * @name Types/_entity/Model#keyProperty
-    * @see getKeyProperty
-    * @see setKeyProperty
-    * @see getId
-    * @example
-    * Зададим первичным ключом модели свойство с названием id:
-    * <pre>
-    *    var article = new Model({
-    *       keyProperty: 'id',
-    *       rawData: {
-    *          id: 1,
-    *          title: 'How to make a Model'
-    *       }
-    *    });
-    *    article.getId();//1
-    * </pre>
-    */
-   protected _$keyProperty: string;
-
-   /**
-    * The model is deleted in data source which it's taken from
-    */
-   protected _isDeleted: boolean;
-
-   /**
-    * The model is changed
-    */
-   protected _isChanged: boolean;
-
-   /**
-    * Default values of calculated properties
-    */
-   protected _defaultPropertiesValues: object;
-
-   /**
-    * Properties dependency map like 'property name' -> ['property names that depend of that one']
-    */
-   protected _propertiesDependency: Map<string, Set<string>>;
-
-   /**
-    * Property name which now gathering dependencies for
-    */
-   protected _propertiesDependencyGathering: string;
-
-   /**
-    * Properties injected via constructor options
-    */
-   protected _propertiesInjected: boolean;
-
-   /**
-    * Properties names which calculating right now
-    */
-   protected _calculatingProperties: Set<string>;
-
-   /**
-    * Properties names and values which affected during the recurseve set() calls
-    */
-   protected _deepChangedProperties: object;
-
-   constructor(options?: IOptions) {
-      super(options);
-
-      // TODO: don't allow to inject properties through constructor
-      this._propertiesInjected = options && 'properties' in options;
-
-      // Support deprecated  option 'idProperty'
-      if (!this._$keyProperty && options && (options as any).idProperty) {
-         this._$keyProperty = (options as any).idProperty;
-      }
-
-      // FIXME: backward compatibility for _options
-      if (this._options) {
-         // for _$properties
-         if (this._options.properties) {
-            const properties = {};
-            Object.assign(properties, this._$properties);
-            Object.assign(properties, this._options.properties);
-            this._$properties = properties;
-         }
-
-         // for _$keyProperty get from deprecated option 'idProperty'
-         if (this._options.idProperty) {
-            this._$keyProperty = this._options.idProperty;
-         }
-      }
-
-      if (!this._$keyProperty) {
-         this._$keyProperty = (this._getAdapter() as IAdapter).getKeyField(this._getRawData()) || '';
-      }
-   }
-
-   destroy(): void {
-      this._defaultPropertiesValues = null;
-      this._propertiesDependency = null;
-      this._calculatingProperties = null;
-      this._deepChangedProperties = null;
-
-      super.destroy();
-   }
-
-   // region IObject
-
-   get(name: string): any {
-      this._pushDependency(name);
-
-      if (this._fieldsCache.has(name)) {
-         return this._fieldsCache.get(name);
-      }
-
-      const property = this._$properties && this._$properties[name];
-
-      const superValue = super.get(name);
-      if (!property) {
-         return superValue;
-      }
-
-      let preValue = superValue;
-      if ('def' in property && !this._getRawDataAdapter().has(name)) {
-         preValue = this.getDefault(name);
-      }
-
-      if (!property.get) {
-         return preValue;
-      }
-
-      const value = this._processCalculatedValue(name, preValue, property, true);
-
-      if (value !== superValue) {
-         this._removeChild(superValue);
-         this._addChild(value, this._getRelationNameForField(name));
-      }
-
-      if (this._isFieldValueCacheable(value)) {
-         this._fieldsCache.set(name, value);
-      } else if (this._fieldsCache.has(name)) {
-         this._fieldsCache.delete(name);
-      }
-
-      return value;
-   }
-
-   set(name: string | object, value?: any): void {
-      if (!this._$properties) {
-         super.set(name, value);
-         return;
-      }
-
-      const map = this._getHashMap(name, value);
-      const pairs = [];
-      const propertiesErrors = [];
-      const isCalculating = this._calculatingProperties ? this._calculatingProperties.size > 0 : false;
-
-      Object.keys(map).forEach((key) => {
-         this._deleteDependencyCache(key);
-
-         // Try to set every property
-         let value = map[key];
-         try {
-            const property = this._$properties && this._$properties[key];
-            if (property) {
-               if (property.set) {
-                  // Remove cached value
-                  if (this._fieldsCache.has(key)) {
-                     this._removeChild(
-                        this._fieldsCache.get(key)
-                     );
-                     this._fieldsCache.delete(key);
-                  }
-
-                  value = this._processCalculatedValue(key, value, property, false);
-                  if (value === undefined) {
-                     return;
-                  }
-               } else if (property.get) {
-                  propertiesErrors.push(new ReferenceError(`Property "${key}" is read only`));
-                  return;
-               }
-=======
-    Record, InstantiableMixin
-) implements IInstantiable {
-    /**
-     * @typedef {Object} Property
-     * @property {*|Function} [def] Значение по умолчанию (используется, если свойства нет в сырых данных).
-     * @property {Function} [get] Метод, возвращающий значение свойства. Первым аргументом придет значение свойства в сырых данных (если оно там есть).
-     * @property {Function} [set] Метод, устанавливающий значение свойства. Если метод вернет значение, отличное от undefined, то будет осуществлена попытка сохранить его в сырых данных.
-     */
 
     /**
      * @cfg {Object.<Property>} Описание собственных свойств модели. Дополняет/уточняет свойства, уже существующие в сырых данных.
@@ -617,26 +283,26 @@
      */
     protected _$properties: IProperties<IProperty>;
 
-    /**
-     * @cfg {String} Название свойства, содержащего первичный ключ
-     * @name Types/_entity/Model#idProperty
-     * @see getIdProperty
-     * @see setIdProperty
-     * @see getId
-     * @example
-     * Зададим первичным ключом модели свойство с названием id:
-     * <pre>
-     *     var article = new Model({
-     *         idProperty: 'id',
-     *         rawData: {
-     *             id: 1,
-     *             title: 'How to make a Model'
-     *         }
-     *     });
-     *     article.getId();//1
-     * </pre>
-     */
-    protected _$idProperty: string;
+   /**
+    * @cfg {String} Название свойства, содержащего первичный ключ
+    * @name Types/_entity/Model#keyProperty
+    * @see getKeyProperty
+    * @see setKeyProperty
+    * @see getId
+    * @example
+    * Зададим первичным ключом модели свойство с названием id:
+    * <pre>
+    *    var article = new Model({
+    *       keyProperty: 'id',
+    *       rawData: {
+    *          id: 1,
+    *          title: 'How to make a Model'
+    *       }
+    *    });
+    *    article.getId();//1
+    * </pre>
+    */
+   protected _$keyProperty: string;
 
     /**
      * The model is deleted in data source which it's taken from
@@ -684,27 +350,31 @@
         // TODO: don't allow to inject properties through constructor
         this._propertiesInjected = options && 'properties' in options;
 
-        // FIXME: backward compatibility for _options
-        if (this._options) {
-            // for _$properties
-            if (this._options.properties) {
-                const properties = {};
-                Object.assign(properties, this._$properties);
-                Object.assign(properties, this._options.properties);
-                this._$properties = properties;
->>>>>>> c2074e12
-            }
-
-            // for _$idProperty
-            if (this._options.idProperty) {
-                this._$idProperty = this._options.idProperty;
-            }
-        }
-
-        if (!this._$idProperty) {
-            this._$idProperty = (this._getAdapter() as IAdapter).getKeyField(this._getRawData()) || '';
-        }
-    }
+      // Support deprecated  option 'idProperty'
+      if (!this._$keyProperty && options && (options as any).idProperty) {
+         this._$keyProperty = (options as any).idProperty;
+      }
+
+      // FIXME: backward compatibility for _options
+      if (this._options) {
+         // for _$properties
+         if (this._options.properties) {
+            const properties = {};
+            Object.assign(properties, this._$properties);
+            Object.assign(properties, this._options.properties);
+            this._$properties = properties;
+         }
+
+         // for _$keyProperty get from deprecated option 'idProperty'
+         if (this._options.idProperty) {
+            this._$keyProperty = this._options.idProperty;
+         }
+      }
+
+      if (!this._$keyProperty) {
+         this._$keyProperty = (this._getAdapter() as IAdapter).getKeyField(this._getRawData()) || '';
+      }
+   }
 
     destroy(): void {
         this._defaultPropertiesValues = null;
@@ -813,207 +483,270 @@
             if (changedProperties) {
                 Object.assign(this._deepChangedProperties, changedProperties);
             }
-<<<<<<< HEAD
-         }
-      });
-
-      return super.relationChanged(which, route);
-   }
-
-   // endregion
-
-   // region SerializableMixin
-
-   _getSerializableState(state: IDefaultSerializableState): ISerializableState {
-      const resultState = super._getSerializableState(state) as ISerializableState;
-
-      // Properties are owned by class, not by instance
-      if (!this._propertiesInjected) {
-         delete resultState.$options.properties;
-      }
-
-      resultState._instanceId = this.getInstanceId();
-      resultState._isDeleted = this._isDeleted;
-      if (this._defaultPropertiesValues) {
-         resultState._defaultPropertiesValues = this._defaultPropertiesValues;
-      }
-
-      return resultState;
-   }
-
-   _setSerializableState(state: ISerializableState): Function {
-      const fromSuper = super._setSerializableState(state);
-      return function(): void {
-         fromSuper.call(this);
-
-         this._instanceId = state._instanceId;
-         this._isDeleted = state._isDeleted;
-         if (state._defaultPropertiesValues) {
-            this._defaultPropertiesValues = state._defaultPropertiesValues;
-         }
-      };
-   }
-
-   // endregion
-
-   // region Record
-
-   rejectChanges(fields: string[], spread?: boolean): void {
-      super.rejectChanges(fields, spread);
-      if (!(fields instanceof Array)) {
-         this._isChanged = false;
-      }
-   }
-
-   acceptChanges(fields: string[], spread?: boolean): void {
-      super.acceptChanges(fields, spread);
-      if (!(fields instanceof Array)) {
-         this._isChanged = false;
-      }
-   }
-
-   isChanged(name?: string): boolean {
-      if (!name && this._isChanged) {
-         return true;
-      }
-      return super.isChanged(name);
-   }
-
-   // endregion
-
-   // region Public methods
-
-   /**
-    * Возвращает описание свойств модели.
-    * @return {Object.<Property>}
-    * @see properties
-    * @see Property
-    * @example
-    * Получим описание свойств модели:
-    * <pre>
-    *    import {Model} from 'Types/entity';
-    *
-    *    class User extends Model {
-    *       protected _$properties: {
-    *          id: {
-    *             get() {
-    *                return this._id;
-    *             },
-    *             set(value) {
-    *                this._id = value;
-    *             }
-    *          },
-    *          group: {
-    *             get() {
-    *                return this._group;
-    *             }
-    *          }
-    *       },
-    *       protected _id: 0
-    *       protected _group: null
-    *    }
-    *
-    *    const user = new User();
-    *
-    *    console.log(user.getProperties()); // {id: {get: Function, set: Function}, group: {get: Function}}
-    * </pre>
-    */
-   getProperties(): IProperties<IProperty> {
-      return this._$properties;
-   }
-
-   /**
-    * Возвращает значение свойства по умолчанию
-    * @param {String} name Название свойства
-    * @return {*}
-    * @example
-    * Получим дефолтное значение свойства id:
-    * <pre>
-    *    import {Model} from 'Types/entity';
-    *
-    *    class User extends Model {
-    *       protected _$properties: {
-    *          id: {
-    *             get() {
-    *                this._id;
-    *             },
-    *             def(value) {
-    *                return Date.now();
-    *             }
-    *          }
-    *       },
-    *       protected _id: 0
-    *    }
-    *
-    *    const user = new User();
-    *    console.log(user.getDefault('id')); // 1466419984715
-    *    setTimeout(function(){
-    *       console.log(user.getDefault('id')); // still 1466419984715
-    *    }, 1000);
-    * </pre>
-    */
-   getDefault(name: string): any {
-      let defaultPropertiesValues = this._defaultPropertiesValues;
-      if (!defaultPropertiesValues) {
-         defaultPropertiesValues = this._defaultPropertiesValues = {};
-      }
-
-      if (!defaultPropertiesValues.hasOwnProperty(name)) {
-         const property = this._$properties[name];
-         if (property && 'def' in property) {
-            defaultPropertiesValues[name] = [property.def instanceof Function ? property.def.call(this) : property.def];
-         } else {
-            defaultPropertiesValues[name] = [];
-         }
-      }
-      return defaultPropertiesValues[name][0];
-   }
-
-   /**
-    * Объединяет модель с данными другой модели
-    * @param {Types/_entity/Model} model Модель, с которой будет произведено объединение
-    * @example
-    * Объединим модели пользователя и группы пользователей:
-    * <pre>
-    *    var user = new Model({
-    *          rawData: {
-    *             id: 1,
-    *             login: 'user1',
-    *             group_id: 3
-    *          }
-    *       }),
-    *       userGroup = new Model({
-    *          rawData: {
-    *             group_id: 3,
-    *             group_name: 'Domain Users',
-    *             group_members: 126
-    *          }
-    *       });
-    *
-    *    user.merge(userGroup);
-    *    user.get('id');//1
-    *    user.get('group_id');//3
-    *    user.get('group_name');//'Domain Users'
-    * </pre>
-    */
-   merge(model: Model): void {
-      if (model === this) {
-         return;
-      }
-      try {
-         const modelData = {};
-         model.each((key, val) => {
-            modelData[key] = val;
-         });
-         this.set(modelData);
-      } catch (e) {
-         if (e instanceof ReferenceError) {
-            logger.info(this._moduleName + '::merge(): ' + e.toString());
-         } else {
-            throw e;
-         }
-      }
-   }
+            changedProperties = this._deepChangedProperties;
+            this._deepChangedProperties = null;
+        }
+
+        // It's top level set() so notify changes if have some
+        if (!isCalculating && changedProperties) {
+            const changed = Object.keys(changedProperties).reduce((memo, key) => {
+                memo[key] = this.get(key);
+                return memo;
+            }, {});
+            this._notifyChange(changed);
+        }
+
+        this._checkErrors([...propertiesErrors, ...pairsErrors]);
+    }
+
+    has(name: string): boolean {
+        return (this._$properties && this._$properties.hasOwnProperty(name)) || super.has(name);
+    }
+
+    // endregion
+
+    // region IEnumerable
+
+    /**
+     * Возвращает энумератор для перебора названий свойств модели
+     * @return {Types/_collection/ArrayEnumerator}
+     * @example
+     * Смотри пример {@link Types/_entity/Record#getEnumerator для записи}:
+     */
+    getEnumerator(): enumerator.Arraywise<any> {
+        return create<enumerator.Arraywise<any>>('Types/collection:enumerator.Arraywise', this._getAllProperties());
+    }
+
+    /**
+     * Перебирает все свойства модели (включая имеющиеся в "сырых" данных)
+     * @param {Function(String, *)} callback Ф-я обратного вызова для каждого свойства. Первым аргументом придет название свойства, вторым - его значение.
+     * @param {Object} [context] Контекст вызова callback.
+     * @example
+     * Смотри пример {@link Types/_entity/Record#each для записи}:
+     */
+    each(callback: EnumeratorCallback<any>, context?: object): void {
+        return super.each(callback, context);
+    }
+
+    // endregion
+
+    // region IReceiver
+
+    relationChanged(which: any, route: string[]): any {
+        // Delete cache for properties related of changed one use in-deep route
+        const curr = [];
+        const routeLastIndex = route.length - 1;
+        route.forEach((name, index) => {
+            const fieldName = this._getFieldFromRelationName(name);
+            curr.push(fieldName);
+            if (fieldName) {
+                this._deleteDependencyCache(curr.join(ROUTE_SEPARATOR));
+
+                if (index === routeLastIndex && which.data instanceof Object) {
+                    Object.keys(which.data).forEach((key) => {
+                        this._deleteDependencyCache(curr.concat([key]).join(ROUTE_SEPARATOR));
+                    });
+                }
+            }
+        });
+
+        return super.relationChanged(which, route);
+    }
+
+    // endregion
+
+    // region SerializableMixin
+
+    _getSerializableState(state: IDefaultSerializableState): ISerializableState {
+        const resultState = super._getSerializableState(state) as ISerializableState;
+
+        // Properties are owned by class, not by instance
+        if (!this._propertiesInjected) {
+            delete resultState.$options.properties;
+        }
+
+        resultState._instanceId = this.getInstanceId();
+        resultState._isDeleted = this._isDeleted;
+        if (this._defaultPropertiesValues) {
+            resultState._defaultPropertiesValues = this._defaultPropertiesValues;
+        }
+
+        return resultState;
+    }
+
+    _setSerializableState(state: ISerializableState): Function {
+        const fromSuper = super._setSerializableState(state);
+        return function(): void {
+            fromSuper.call(this);
+
+            this._instanceId = state._instanceId;
+            this._isDeleted = state._isDeleted;
+            if (state._defaultPropertiesValues) {
+                this._defaultPropertiesValues = state._defaultPropertiesValues;
+            }
+        };
+    }
+
+    // endregion
+
+    // region Record
+
+    rejectChanges(fields: string[], spread?: boolean): void {
+        super.rejectChanges(fields, spread);
+        if (!(fields instanceof Array)) {
+            this._isChanged = false;
+        }
+    }
+
+    acceptChanges(fields: string[], spread?: boolean): void {
+        super.acceptChanges(fields, spread);
+        if (!(fields instanceof Array)) {
+            this._isChanged = false;
+        }
+    }
+
+    isChanged(name?: string): boolean {
+        if (!name && this._isChanged) {
+            return true;
+        }
+        return super.isChanged(name);
+    }
+
+    // endregion
+
+    // region Public methods
+
+    /**
+     * Возвращает описание свойств модели.
+     * @return {Object.<Property>}
+     * @see properties
+     * @see Property
+     * @example
+     * Получим описание свойств модели:
+     * <pre>
+     *     import {Model} from 'Types/entity';
+     *
+     *     class User extends Model {
+     *         protected _$properties: {
+     *             id: {
+     *                 get() {
+     *                     return this._id;
+     *                 },
+     *                 set(value) {
+     *                     this._id = value;
+     *                 }
+     *             },
+     *             group: {
+     *                 get() {
+     *                     return this._group;
+     *                 }
+     *             }
+     *         },
+     *         protected _id: 0
+     *         protected _group: null
+     *     }
+     *
+     *     const user = new User();
+     *
+     *     console.log(user.getProperties()); // {id: {get: Function, set: Function}, group: {get: Function}}
+     * </pre>
+     */
+    getProperties(): IProperties<IProperty> {
+        return this._$properties;
+    }
+
+    /**
+     * Возвращает значение свойства по умолчанию
+     * @param {String} name Название свойства
+     * @return {*}
+     * @example
+     * Получим дефолтное значение свойства id:
+     * <pre>
+     *     import {Model} from 'Types/entity';
+     *
+     *     class User extends Model {
+     *         protected _$properties: {
+     *             id: {
+     *                 get() {
+     *                     this._id;
+     *                 },
+     *                 def(value) {
+     *                     return Date.now();
+     *                 }
+     *             }
+     *         },
+     *         protected _id: 0
+     *     }
+     *
+     *     const user = new User();
+     *     console.log(user.getDefault('id')); // 1466419984715
+     *     setTimeout(function(){
+     *         console.log(user.getDefault('id')); // still 1466419984715
+     *     }, 1000);
+     * </pre>
+     */
+    getDefault(name: string): any {
+        let defaultPropertiesValues = this._defaultPropertiesValues;
+        if (!defaultPropertiesValues) {
+            defaultPropertiesValues = this._defaultPropertiesValues = {};
+        }
+
+        if (!defaultPropertiesValues.hasOwnProperty(name)) {
+            const property = this._$properties[name];
+            if (property && 'def' in property) {
+                defaultPropertiesValues[name] = [property.def instanceof Function ? property.def.call(this) : property.def];
+            } else {
+                defaultPropertiesValues[name] = [];
+            }
+        }
+        return defaultPropertiesValues[name][0];
+    }
+
+    /**
+     * Объединяет модель с данными другой модели
+     * @param {Types/_entity/Model} model Модель, с которой будет произведено объединение
+     * @example
+     * Объединим модели пользователя и группы пользователей:
+     * <pre>
+     *     var user = new Model({
+     *             rawData: {
+     *                 id: 1,
+     *                 login: 'user1',
+     *                 group_id: 3
+     *             }
+     *         }),
+     *         userGroup = new Model({
+     *             rawData: {
+     *                 group_id: 3,
+     *                 group_name: 'Domain Users',
+     *                 group_members: 126
+     *             }
+     *         });
+     *
+     *     user.merge(userGroup);
+     *     user.get('id');//1
+     *     user.get('group_id');//3
+     *     user.get('group_name');//'Domain Users'
+     * </pre>
+     */
+    merge(model: Model): void {
+        if (model === this) {
+            return;
+        }
+        try {
+            const modelData = {};
+            model.each((key, val) => {
+                modelData[key] = val;
+            });
+            this.set(modelData);
+        } catch (e) {
+            if (e instanceof ReferenceError) {
+                logger.info(this._moduleName + '::merge(): ' + e.toString());
+            } else {
+                throw e;
+            }
+        }
+    }
 
    /**
     * Возвращает значение первичного ключа модели
@@ -1093,475 +826,6 @@
       this._$keyProperty = keyProperty;
    }
 
-   // endregion
-
-   // region Protected methods
-
-   /**
-    * Возвращает массив названий всех свойств (включая свойства в "сырых" данных)
-    * @protected
-    */
-   protected _getAllProperties(): string[] {
-      const fields = this._getRawDataFields();
-      if (!this._$properties) {
-         return fields;
-      }
-
-      const objProps = this._$properties;
-      const props = Object.keys(objProps);
-      return props.concat(fields.filter((field) => {
-         return !objProps.hasOwnProperty(field);
-      }));
-   }
-
-   /**
-    * Вычисляет/записывает значение свойства
-    * @param name Имя свойства
-    * @param value Значение свойства
-    * @param property Описание свойства
-    * @param isReading Вычисление или запись
-    * @protected
-    */
-   protected _processCalculatedValue(name: string, value: any, property: IProperty, isReading?: boolean): any {
-      // Check for recursive calculating
-      let calculatingProperties = this._calculatingProperties;
-      if (!calculatingProperties) {
-         calculatingProperties = this._calculatingProperties = new Set();
-      }
-      const checkKey = name + '|' + isReading;
-      if (calculatingProperties.has(checkKey)) {
-         throw new Error(`Recursive value ${isReading ? 'reading' : 'writing'} detected for property "${name}"`);
-      }
-
-      // Initial conditions
-      const method = isReading ? property.get : property.set;
-      const isFunctor = isReading && Compute.isFunctor(method);
-      const doGathering = isReading && !isFunctor;
-
-      // Automatic dependencies gathering
-      let prevGathering;
-      if (isReading) {
-         prevGathering = this._propertiesDependencyGathering;
-         this._propertiesDependencyGathering = doGathering ? name : '';
-      }
-
-      // Save user defined dependencies
-      if (isFunctor) {
-         method.properties.forEach((dependFor) => {
-            this._pushDependencyFor(dependFor, name);
-         });
-      }
-
-      // Get or set property value
-      try {
-         calculatingProperties.add(checkKey);
-         value = method.call(this, value);
-      } finally {
-         if (isReading) {
-            this._propertiesDependencyGathering = prevGathering;
-         }
-         calculatingProperties.delete(checkKey);
-      }
-
-      return value;
-   }
-
-   /**
-    * Добавляет зависимое свойство для текущего рассчитываемого
-    * @param name Название свойства.
-    * @protected
-    */
-   protected _pushDependency(name: string): void {
-      if (this._propertiesDependencyGathering && this._propertiesDependencyGathering !== name) {
-         this._pushDependencyFor(name, this._propertiesDependencyGathering);
-      }
-   }
-
-   /**
-    * Добавляет зависимое свойство
-    * @param name Название свойства.
-    * @param dependFor Название свойства, котороое зависит от name
-    * @protected
-    */
-   protected _pushDependencyFor(name: string, dependFor: string): void {
-      let propertiesDependency = this._propertiesDependency;
-      if (!propertiesDependency) {
-         propertiesDependency = this._propertiesDependency = new Map();
-      }
-
-      let data;
-      if (propertiesDependency.has(name)) {
-         data = propertiesDependency.get(name);
-      } else {
-         data = new Set();
-         propertiesDependency.set(name, data);
-      }
-      if (!data.has(dependFor)) {
-         data.add(dependFor);
-      }
-   }
-
-   /**
-    * Удаляет закешированное значение для свойства и всех от него зависимых свойств
-    * @param name Название свойства.
-    * @protected
-    */
-   protected _deleteDependencyCache(name: string): void {
-      const propertiesDependency = this._propertiesDependency;
-
-      if (propertiesDependency && propertiesDependency.has(name)) {
-         propertiesDependency.get(name).forEach((related) => {
-            this._removeChild(this._fieldsCache.get(related));
-            const wasCached = this._fieldsCache.delete(related);
-            this._fieldsClone.delete(related);
-            // If cached property cleared that means it's not changed.
-            if (wasCached) {
-                this._unsetChangedField(related);
-=======
-            changedProperties = this._deepChangedProperties;
-            this._deepChangedProperties = null;
-        }
-
-        // It's top level set() so notify changes if have some
-        if (!isCalculating && changedProperties) {
-            const changed = Object.keys(changedProperties).reduce((memo, key) => {
-                memo[key] = this.get(key);
-                return memo;
-            }, {});
-            this._notifyChange(changed);
-        }
-
-        this._checkErrors([...propertiesErrors, ...pairsErrors]);
-    }
-
-    has(name: string): boolean {
-        return (this._$properties && this._$properties.hasOwnProperty(name)) || super.has(name);
-    }
-
-    // endregion
-
-    // region IEnumerable
-
-    /**
-     * Возвращает энумератор для перебора названий свойств модели
-     * @return {Types/_collection/ArrayEnumerator}
-     * @example
-     * Смотри пример {@link Types/_entity/Record#getEnumerator для записи}:
-     */
-    getEnumerator(): enumerator.Arraywise<any> {
-        return create<enumerator.Arraywise<any>>('Types/collection:enumerator.Arraywise', this._getAllProperties());
-    }
-
-    /**
-     * Перебирает все свойства модели (включая имеющиеся в "сырых" данных)
-     * @param {Function(String, *)} callback Ф-я обратного вызова для каждого свойства. Первым аргументом придет название свойства, вторым - его значение.
-     * @param {Object} [context] Контекст вызова callback.
-     * @example
-     * Смотри пример {@link Types/_entity/Record#each для записи}:
-     */
-    each(callback: EnumeratorCallback<any>, context?: object): void {
-        return super.each(callback, context);
-    }
-
-    // endregion
-
-    // region IReceiver
-
-    relationChanged(which: any, route: string[]): any {
-        // Delete cache for properties related of changed one use in-deep route
-        const curr = [];
-        const routeLastIndex = route.length - 1;
-        route.forEach((name, index) => {
-            const fieldName = this._getFieldFromRelationName(name);
-            curr.push(fieldName);
-            if (fieldName) {
-                this._deleteDependencyCache(curr.join(ROUTE_SEPARATOR));
-
-                if (index === routeLastIndex && which.data instanceof Object) {
-                    Object.keys(which.data).forEach((key) => {
-                        this._deleteDependencyCache(curr.concat([key]).join(ROUTE_SEPARATOR));
-                    });
-                }
->>>>>>> c2074e12
-            }
-        });
-
-        return super.relationChanged(which, route);
-    }
-
-    // endregion
-
-    // region SerializableMixin
-
-    _getSerializableState(state: IDefaultSerializableState): ISerializableState {
-        const resultState = super._getSerializableState(state) as ISerializableState;
-
-        // Properties are owned by class, not by instance
-        if (!this._propertiesInjected) {
-            delete resultState.$options.properties;
-        }
-
-        resultState._instanceId = this.getInstanceId();
-        resultState._isDeleted = this._isDeleted;
-        if (this._defaultPropertiesValues) {
-            resultState._defaultPropertiesValues = this._defaultPropertiesValues;
-        }
-
-        return resultState;
-    }
-
-    _setSerializableState(state: ISerializableState): Function {
-        const fromSuper = super._setSerializableState(state);
-        return function(): void {
-            fromSuper.call(this);
-
-            this._instanceId = state._instanceId;
-            this._isDeleted = state._isDeleted;
-            if (state._defaultPropertiesValues) {
-                this._defaultPropertiesValues = state._defaultPropertiesValues;
-            }
-        };
-    }
-
-    // endregion
-
-    // region Record
-
-    rejectChanges(fields: string[], spread?: boolean): void {
-        super.rejectChanges(fields, spread);
-        if (!(fields instanceof Array)) {
-            this._isChanged = false;
-        }
-    }
-
-    acceptChanges(fields: string[], spread?: boolean): void {
-        super.acceptChanges(fields, spread);
-        if (!(fields instanceof Array)) {
-            this._isChanged = false;
-        }
-    }
-
-    isChanged(name?: string): boolean {
-        if (!name && this._isChanged) {
-            return true;
-        }
-        return super.isChanged(name);
-    }
-
-    // endregion
-
-    // region Public methods
-
-    /**
-     * Возвращает описание свойств модели.
-     * @return {Object.<Property>}
-     * @see properties
-     * @see Property
-     * @example
-     * Получим описание свойств модели:
-     * <pre>
-     *     import {Model} from 'Types/entity';
-     *
-     *     class User extends Model {
-     *         protected _$properties: {
-     *             id: {
-     *                 get() {
-     *                     return this._id;
-     *                 },
-     *                 set(value) {
-     *                     this._id = value;
-     *                 }
-     *             },
-     *             group: {
-     *                 get() {
-     *                     return this._group;
-     *                 }
-     *             }
-     *         },
-     *         protected _id: 0
-     *         protected _group: null
-     *     }
-     *
-     *     const user = new User();
-     *
-     *     console.log(user.getProperties()); // {id: {get: Function, set: Function}, group: {get: Function}}
-     * </pre>
-     */
-    getProperties(): IProperties<IProperty> {
-        return this._$properties;
-    }
-
-    /**
-     * Возвращает значение свойства по умолчанию
-     * @param {String} name Название свойства
-     * @return {*}
-     * @example
-     * Получим дефолтное значение свойства id:
-     * <pre>
-     *     import {Model} from 'Types/entity';
-     *
-     *     class User extends Model {
-     *         protected _$properties: {
-     *             id: {
-     *                 get() {
-     *                     this._id;
-     *                 },
-     *                 def(value) {
-     *                     return Date.now();
-     *                 }
-     *             }
-     *         },
-     *         protected _id: 0
-     *     }
-     *
-     *     const user = new User();
-     *     console.log(user.getDefault('id')); // 1466419984715
-     *     setTimeout(function(){
-     *         console.log(user.getDefault('id')); // still 1466419984715
-     *     }, 1000);
-     * </pre>
-     */
-    getDefault(name: string): any {
-        let defaultPropertiesValues = this._defaultPropertiesValues;
-        if (!defaultPropertiesValues) {
-            defaultPropertiesValues = this._defaultPropertiesValues = {};
-        }
-
-        if (!defaultPropertiesValues.hasOwnProperty(name)) {
-            const property = this._$properties[name];
-            if (property && 'def' in property) {
-                defaultPropertiesValues[name] = [property.def instanceof Function ? property.def.call(this) : property.def];
-            } else {
-                defaultPropertiesValues[name] = [];
-            }
-        }
-        return defaultPropertiesValues[name][0];
-    }
-
-    /**
-     * Объединяет модель с данными другой модели
-     * @param {Types/_entity/Model} model Модель, с которой будет произведено объединение
-     * @example
-     * Объединим модели пользователя и группы пользователей:
-     * <pre>
-     *     var user = new Model({
-     *             rawData: {
-     *                 id: 1,
-     *                 login: 'user1',
-     *                 group_id: 3
-     *             }
-     *         }),
-     *         userGroup = new Model({
-     *             rawData: {
-     *                 group_id: 3,
-     *                 group_name: 'Domain Users',
-     *                 group_members: 126
-     *             }
-     *         });
-     *
-     *     user.merge(userGroup);
-     *     user.get('id');//1
-     *     user.get('group_id');//3
-     *     user.get('group_name');//'Domain Users'
-     * </pre>
-     */
-    merge(model: Model): void {
-        if (model === this) {
-            return;
-        }
-        try {
-            const modelData = {};
-            model.each((key, val) => {
-                modelData[key] = val;
-            });
-            this.set(modelData);
-        } catch (e) {
-            if (e instanceof ReferenceError) {
-                logger.info(this._moduleName + '::merge(): ' + e.toString());
-            } else {
-                throw e;
-            }
-        }
-    }
-
-    /**
-     * Возвращает значение первичного ключа модели
-     * @return {*}
-     * @see idProperty
-     * @see getIdProperty
-     * @see setIdProperty
-     * @example
-     * Получим значение первичного ключа статьи:
-     * <pre>
-     *     var article = new Model({
-     *         idProperty: 'id',
-     *         rawData: {
-     *             id: 1,
-     *             title: 'How to make a Model'
-     *         }
-     *     });
-     *     article.getId();//1
-     * </pre>
-     */
-    getId(): any {
-        const idProperty = this.getIdProperty();
-        if (!idProperty) {
-            logger.info(this._moduleName + '::getId(): idProperty is not defined');
-            return undefined;
-        }
-        return this.get(idProperty);
-    }
-
-    /**
-     * Возвращает название свойства, в котором хранится первичный ключ модели
-     * @return {String}
-     * @see idProperty
-     * @see setIdProperty
-     * @see getId
-     * @example
-     * Получим название свойства первичного ключа:
-     * <pre>
-     *     var article = new Model({
-     *         idProperty: 'id',
-     *         rawData: {
-     *             id: 1,
-     *             title: 'How to make a Model'
-     *         }
-     *     });
-     *     article.getIdProperty();//'id'
-     * </pre>
-     */
-    getIdProperty(): string {
-        return this._$idProperty;
-    }
-
-    /**
-     * Устанавливает название свойства, в котором хранится первичный ключ модели
-     * @param {String} idProperty Название свойства для первичного ключа модели.
-     * @see idProperty
-     * @see getIdProperty
-     * @see getId
-     * @example
-     * Зададим название свойства первичного ключа:
-     * <pre>
-     *     var article = new Model({
-     *         rawData: {
-     *             id: 1,
-     *             title: 'How to make a Model'
-     *         }
-     *     });
-     *     article.setIdProperty('id');
-     *     article.getId();//1
-     * </pre>
-     */
-    setIdProperty(idProperty: string): void {
-        if (idProperty && !this.has(idProperty)) {
-            logger.info(this._moduleName + '::setIdProperty(): property "' + idProperty + '" is not defined');
-            return;
-        }
-        this._$idProperty = idProperty;
-    }
-
     // endregion
 
     // region Protected methods
@@ -1730,7 +994,6 @@
 }
 
 Object.assign(Model.prototype, {
-<<<<<<< HEAD
    '[Types/_entity/Model]': true,
    _moduleName: 'Types/entity:Model',
    _instancePrefix: 'model-',
@@ -1744,20 +1007,6 @@
    _deepChangedProperties: null,
    getIdProperty: Model.prototype.getKeyProperty,
    setIdProperty: Model.prototype.setKeyProperty
-=======
-    '[Types/_entity/Model]': true,
-    '[Types/_entity/IInstantiable]': true,
-    _moduleName: 'Types/entity:Model',
-    _instancePrefix: 'model-',
-    _$properties: null,
-    _$idProperty: '',
-    _isDeleted: false,
-    _defaultPropertiesValues: null,
-    _propertiesDependency: null,
-    _propertiesDependencyGathering: '',
-    _calculatingProperties: null,
-    _deepChangedProperties: null
->>>>>>> c2074e12
 });
 
 // FIXME: backward compatibility for Core/core-extend: Model should have exactly its own property 'produceInstance'
