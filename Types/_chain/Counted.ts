--- conflicted
+++ resolved
@@ -12,11 +12,10 @@
  * @author Мальцев А.А.
  */
 export default class Counted<T> extends Abstract<T> {
-<<<<<<< HEAD
-   /**
-    * Функция, возвращающая ключ группировки для каждого элемента
-    */
-   protected _key: string|KeyFunc;
+    /**
+     * Функция, возвращающая ключ группировки для каждого элемента
+     */
+    protected _key: string|KeyFunc;
 
    /**
     * Конструктор агрегирующего звена цепочки, подсчитывающего количество элементов, объединенных по какому-то принципу.
@@ -27,44 +26,6 @@
       super(source);
       this._key = key;
    }
-
-   destroy(): void {
-      this._key = null;
-      super.destroy();
-   }
-
-   // region IEnumerable
-
-   getEnumerator(): enumerator.Mapwise<T> {
-      const toKey = Abstract.propertyMapper(this._key);
-
-      return new enumerator.Mapwise(
-         this._previous.reduce((memo, item, index) => {
-            const key = toKey(item, index);
-            const count = memo.has(key) ? memo.get(key) : 0;
-            memo.set(key, count + 1);
-            return memo;
-         },
-         new Map())
-      );
-   }
-
-   // endregion
-=======
-    /**
-     * Функция, возвращающая ключ группировки для каждого элемента
-     */
-    protected _key: string|KeyFunc;
-
-    /**
-     * Конструктор агрегирующего звена цепочки, подсчитывающего количество элементов, объединенных по какому-то принципу.
-     * @param source Предыдущее звено.
-     * @param key Поле агрегации или функция агрегации для каждого элемента.
-     */
-    constructor(source: Abstract<T>, key: string|KeyFunc) {
-        super(source);
-        this._key = key;
-    }
 
     destroy(): void {
         this._key = null;
@@ -88,7 +49,6 @@
     }
 
     // endregion
->>>>>>> c2074e12
 }
 
 Object.assign(Counted.prototype, {
