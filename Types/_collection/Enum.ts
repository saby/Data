--- conflicted
+++ resolved
@@ -1,20 +1,11 @@
 import IEnum, {IIndex} from './IEnum';
 import Dictionary from './Dictionary';
 import {
-<<<<<<< HEAD
    IProducible,
    ManyToManyMixin,
    SerializableMixin,
    CloneableMixin,
    format
-=======
-    ICloneable,
-    IProducible,
-    ManyToManyMixin,
-    SerializableMixin,
-    CloneableMixin,
-    format
->>>>>>> c2074e12
 } from '../entity';
 import {register} from '../di';
 import {mixin} from '../util';
@@ -41,7 +32,6 @@
     SerializableMixin,
     CloneableMixin
 >(
-<<<<<<< HEAD
    Dictionary,
    ManyToManyMixin,
    SerializableMixin,
@@ -52,18 +42,6 @@
     * @name Types/_collection/Enum#index
     */
    protected _$index: IIndex;
-=======
-    Dictionary,
-    ManyToManyMixin,
-    SerializableMixin,
-    CloneableMixin
-) implements IEnum<T>, ICloneable, IProducible {
-    /**
-     * @cfg {Number|sting|null} Key of the selected item
-     * @name Types/_collection/Enum#index
-     */
-    protected _$index: IIndex;
->>>>>>> c2074e12
 
     protected _childChanged: (data: any) => void;
 
@@ -209,22 +187,12 @@
 }
 
 Object.assign(Enum.prototype, {
-<<<<<<< HEAD
    '[Types/_collection/Enum]': true,
    '[Types/_collection/IEnum]': true,
    '[Types/_entity/IProducible]': true,
    _moduleName: 'Types/collection:Enum',
    _$index: null,
    _type: 'enum'
-=======
-    '[Types/_collection/Enum]': true,
-    '[Types/_collection/IEnum]': true,
-    '[Types/_entity/ICloneable]': true,
-    '[Types/_entity/IProducible]': true,
-    _moduleName: 'Types/collection:Enum',
-    _$index: null,
-    _type: 'enum'
->>>>>>> c2074e12
 });
 
 register('Types/collection:Enum', Enum, {instantiate: false});