--- conflicted
+++ resolved
@@ -1,16 +1,9 @@
 /// <amd-module name="Types/_collection/Enum" />
 /**
-<<<<<<< HEAD
  * Enumerable type. It's an enumerable collection of keys and values one of which can be selected or not.
- * @class Types/_collectionEnum
- * @extends Types/_collectionDictionary
- * @implements Types/_collectionIEnum
-=======
- * Тип данных "перечисляемое".
  * @class Types/_collection/Enum
  * @extends Types/_collection/Dictionary
  * @implements Types/_collection/IEnum
->>>>>>> 2d413103
  * @implements Types/_entity/ICloneable
  * @implements Types/_entity/IProducible
  * @mixes Types/_entity/ManyToManyMixin
@@ -37,13 +30,8 @@
    readonly _moduleName: string;
 
    /**
-<<<<<<< HEAD
     * @cfg {Number|sting|null} Key of the selected item
-    * @name Types/_collectionEnum#index
-=======
-    * @cfg {Number|Null} Индекс выбранного значения
     * @name Types/_collection/Enum#index
->>>>>>> 2d413103
     */
    protected _$index: IIndex;
 
