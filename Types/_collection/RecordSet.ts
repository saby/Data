/* tslint:disable:member-ordering */

import {EnumeratorCallback} from './IEnumerable';
import IObservable from './IObservable';
import ObservableList from './ObservableList';
import {IOptions as IListOptions} from './List';
import {Format} from './format';
import Arraywise from './enumerator/Arraywise';
import Indexer from './Indexer';
import {
    FormattableMixin,
    IFormattableOptions,
    IObservableObject,
    IProducible,
    InstantiableMixin,
    ISerializableState as IDefaultSerializableState,
    IFormattableSerializableState,
    factory,
    format,
    Record,
    Model,
    adapter
} from '../entity';
import {create, register} from '../di';
import {mixin, logger} from '../util';
import {isEqual} from '../object';

const DEFAULT_MODEL = 'Types/entity:Model';
const RECORD_STATE = Record.RecordState;
const developerMode = false;

interface IOptions extends IListOptions<Model>, IFormattableOptions {
    model?: Function | string;
    keyProperty?: string;
    meta?: any;
}

interface ISerializableOptions extends IOptions, IFormattableOptions {
}

interface ISerializableState extends IDefaultSerializableState, IFormattableSerializableState {
    $options: ISerializableOptions;
    _instanceId: string;
}

/**
 *
 */
function checkNullId(value: any, keyProperty: string): void {
    if (developerMode && keyProperty) {
        if (value && value['[Types/_entity/Record]'] && value.get(keyProperty) === null) {
            logger.info('Types/_collection/RecordSet: Id propery must not be null');
        } else if (value instanceof RecordSet) {
            value.each((item) => {
                checkNullId(item, keyProperty);
            });
        }
    }
}

/**
 * Рекордсет - список записей, имеющих общий формат полей.
 * @remark
 * Основные аспекты рекордсета (дополнительно к аспектам {@link Types/_collection/ObservableList}):
 * <ul>
 *     <li>манипуляции с форматом полей. За реализацию аспекта отвечает примесь {@link Types/_entity/FormattableMixin};</li>
 *     <li>манипуляции с сырыми данными посредством адаптера. За реализацию аспекта отвечает примесь {@link Types/_entity/FormattableMixin}.</li>
 * </ul>
 * Элементами рекордсета могут быть только {@link Types/_entity/Record записи}, причем формат полей всех записей должен совпадать.
 *
 * Создадим рекордсет, в котором в качестве сырых данных используется JSON (адаптер для данных в таком формате используется по умолчанию):
 * <pre>
 *     require(['Types/collection'], function (collection) {
 *         var characters = new collection.RecordSet({
 *             rawData: [{
 *                 id: 1,
 *                 firstName: 'Tom',
 *                 lastName: 'Sawyer'
 *             }, {
 *                 id: 2,
 *                 firstName: 'Huckleberry',
 *                 lastName: 'Finn'
 *             }]
 *         });
 *         characters.at(0).get('firstName');//'Tom'
 *         characters.at(1).get('firstName');//'Huckleberry'
 *     });
 * </pre>
 * Создадим рекордсет, в котором в качестве сырых данных используется ответ БЛ СБИС (адаптер для данных в таком формате укажем явно):
 * <pre>
 *     require([
 *         'Types/collection',
 *         'Types/source'
 *     ], function (collection, source) {
 *         var ds = new source.SbisService({endpoint: 'Employee'});
 *         ds.call('list', {department: 'designers'}).addCallback(function(response) {
 *             var designers = new collection.RecordSet({
 *                 rawData: response.getRawData(),
 *                 adapter: response.getAdapter()
 *             });
 *             console.log(designers.getCount());
 *         });
 *     });
 * </pre>
 * @class Types/_collection/RecordSet
 * @extends Types/_collection/ObservableList
 * @implements Types/_entity/IObservableObject
 * @implements Types/_entity/IProducible
 * @mixes Types/_entity/FormattableMixin
 * @mixes Types/_entity/InstantiableMixin
 * @ignoreOptions items
 * @author Мальцев А.А.
 * @public
 */
export default class RecordSet<T = Model> extends mixin<
    ObservableList<any>,
    FormattableMixin,
    InstantiableMixin
>(
    ObservableList,
    FormattableMixin,
    InstantiableMixin
) implements IObservableObject, IProducible {
    /**
     * @typedef {Object} MergeOptions
     * @property {Boolean} [add=true] Добавлять новые записи.
     * @property {Boolean} [remove=true] Удалять отсутствующие записи.
     * @property {Boolean} [replace=true] Заменять одинаковые записи.
     * @property {Boolean} [inject=false] Заменять данные одинаковых записей.
     */

    /**
     * @cfg {String|Function} Конструктор записей, порождаемых рекордсетом. По умолчанию {@link Types/_entity/Model}.
     * @name Types/_collection/RecordSet#model
     * @see getModel
     * @see Types/_entity/Record
     * @see Types/_entity/Model
     * @see Types/di
     * @example
     * Внедрим конструктор пользовательской модели:
     * <pre>
     *     //App/Models/User.js
     *     import {Model} from 'Types/entity';
     *     export default class User extends Model {
     *         identify(login: string, password: string): boolean {
     *             //...some logic here
     *         }
     *     }
     *
     *     //App/Models/UsersList.js
     *     import User from './User';
     *     import {RecordSet} from 'Types/collection';
     *     const users = new RecordSet({
     *         model: User,
     *         rawData: [{
     *             id: 1,
     *             login: 'editor',
     *             salt: '1fhj46hF'
     *             password: 'dfyTEv4thDD343hIIdS'
     *         }]
     *     });
     *     users.at(0).identify('editor', 'L1keABo$$');
     * </pre>
     */
    protected _$model: Function | string;

    /**
     * @cfg {String} Название свойства записи, содержащего первичный ключ.
     * @name Types/_collection/RecordSet#keyProperty
     * @see getKeyProperty
     * @example
     * Создадим рекордсет, получим запись по первичному ключу:
     * <pre>
     *     require(['Types/collection'], function (collection) {
     *         var users = new collection.RecordSet({
     *             keyProperty: 'id'
     *             rawData: [{
     *                 id: 134,
     *                 login: 'editor'
     *             }, {
     *                 id: 257,
     *                 login: 'shell'
     *             }]
     *         });
     *         users.getRecordById(257).get('login');//'shell'
     *     });
     * </pre>
     */
    protected _$keyProperty: string;

    /**
     * @cfg {Object} Метаданные
     * @remark
     * Метаданные - это дополнительная информация, не связанная с RecordSet'ом напрямую.
     * Она используется механизмами списков для построения строки итогов, "хлебных крошек" и постраничной навигации.
     * Существуют три служебных поля в метаданных:
     * <ul>
     *   <li>path - путь для "хлебных крошек", возвращается как {@link Types/_collection/RecordSet};</li>
     *   <li>results - строка итогов, возвращается как {@link Types/_entity/Record}. Подробнее о конфигурации списков для отображения строки итогов читайте в {@link https://wi.sbis.ru/doc/platform/developmentapl/interfacedev/components/list/list-settings/list-visual-display/results/ этом разделе};</li>
     *   <li>more - Boolean - есть ли есть записи для подгрузки (используется для постраничной навигации).</li>
     * </ul>
     * @name Types/_collection/RecordSet#metaData
     * @see getMetaData
     * @see setMetaData
     * @example
     * Создадим рекордсет c "хлебными крошками":
     * <pre>
     *     require(['Types/_collection/RecordSet'], function (RecordSet) {
     *         var rs = new RecordSet({
     *             metaData: {
     *                 crumbs: [{
     *                     id: 1,
     *                     name: 'Home'
     *                 }, {
     *                     id: 2,
     *                     name: 'Catalogue'
     *                 }]
     *             },
     *         });
     *
     *         var crumbs = rs.getMetaData().crumbs;
     *         console.log(crumbs[0].name);//'Home'
     *     });
     * </pre>
     */
    protected _$metaData: any;

    /**
     * @cfg {Types/_collection/format/Format|Array.<Types/_entity/format/fieldsFactory/FieldDeclaration.typedef>} Формат всех полей метаданных.
     * @name Types/_collection/RecordSet#metaFormat
     * @example
     * Создадим рекордсет с метаданным, поле created которых имеет тип Date
     * <pre>
     *     require(['Types/collection'], function(collection) {
     *         var events = new collection.RecordSet({
     *             metaData: {
     *                 created: '2001-09-11'
     *             },
     *             metaFormat: [{
     *                 name: 'created',
     *                 type: Date
     *             }]
     *         });
     *
     *         console.log(events.getMetaData().created instanceof Date);//true
     *     });
     * </pre>
     */
    protected _$metaFormat: any;

    /**
     * Модель по умолчанию
     */
    protected _defaultModel: string;

    /**
     * Метаданные - локальная обработанная копия _$metaData
     */
    protected _metaData: any;

    constructor(options?: IOptions) {
        if (options) {
            if ('items' in options) {
                logger.stack('Types/_collection/RecordSet: option "items" give no effect, use "rawData" instead', 1);
            }
        }

        super(options);

        if (options) {
            // Support deprecated  option 'idProperty'
            if (!this._$keyProperty && (options as any).idProperty) {
                this._$keyProperty = (options as any).idProperty;
            }
            // Support deprecated  option 'meta'
            if ('meta' in options) {
                this._$metaData = options.meta;
            }
        }

        // Model can have it's own format. Inherit that format if RecordSet's format is not defined.
        // FIXME: It only works with model's constructor injection not string alias
        if (!this._$format && this._$model && typeof this._$model === 'function' && this._$model.prototype._$format) {
            this._$format = this._$model.prototype._$format;
        }

        FormattableMixin.call(this, options);

        if (!this._$keyProperty) {
            this._$keyProperty = (this._getAdapter() as adapter.IAdapter).getKeyField(this._getRawData());
        }

        if (this._$rawData) {
            this._assignRawData(this._getRawData(true), true);
            this._initByRawData();
        }

        this._publish('onPropertyChange');
    }

    destroy(): void {
        this._$model = '';
        this._$metaData = null;
        this._metaData = null;

        super.destroy();
    }

    // region IEnumerable

    /**
     * Возвращает энумератор для перебора записей рекордсета.
     * Пример использования можно посмотреть в модуле {@link Types/_collection/IEnumerable}.
     * @param {Types/_entity/Record/RecordState.typedef} [state] Состояние записей, которые требуется перебрать (по умолчанию перебираются все записи)
     * @return {Types/_collection/ArrayEnumerator.<Types/_entity/Record>}
     * @example
     * Получим сначала все, а затем - измененные записи:
     * <pre>
     *     require(['Types/_entity/Record'], function(Record) {
     *         var fruits = new RecordSet({
     *                 rawData: [
     *                     {name: 'Apple'},
     *                     {name: 'Banana'},
     *                     {name: 'Orange'},
     *                     {name: 'Strawberry'}
     *                 ]
     *             }),
     *             fruit,
     *             enumerator;
     *
     *         fruits.at(0).set('name', 'Pineapple');
     *         fruits.at(2).set('name', 'Grapefruit');
     *
     *         enumerator = fruits.getEnumerator();
     *         while(enumerator.moveNext()) {
     *             fruit = enumerator.getCurrent();
     *             console.log(fruit.get('name'));
     *         }
     *         //output: 'Pineapple', 'Banana', 'Grapefruit', 'Strawberry'
     *
     *         enumerator = fruits.getEnumerator(Record.RecordState.CHANGED);
     *         while(enumerator.moveNext()) {
     *             fruit = enumerator.getCurrent();
     *             console.log(fruit.get('name'));
     *         }
     *         //output: 'Pineapple', 'Grapefruit'
     *     });
     * </pre>
     */
    getEnumerator(state?: string): Arraywise<T> {
        const enumerator = new Arraywise<T>(this._$items);

        enumerator.setResolver((index) => this.at(index));

        if (state) {
            enumerator.setFilter((record) => record instanceof Record ? record.getState() === state : true);
        }

        return enumerator;
    }

    /**
     * Перебирает записи рекордсета.
     * @param {Function(Types/_entity/Record, Number)} callback Функция обратного вызова, аргументами будут переданы запись и ее позиция.
     * @param {Types/_entity/Record/RecordState.typedef} [state] Состояние записей, которые требуется перебрать (по умолчанию перебираются все записи)
     * @param {Object} [context] Контекст вызова callback
     * @example
     * Получим сначала все, а затем - измененные записи:
     * <pre>
     *     require([
     *         'Types/collection',
     *         'Types/entity'
     *     ], function(collection, entity) {
     *         var fruits = new collection.RecordSet({
     *             rawData: [
     *                 {name: 'Apple'},
     *                 {name: 'Banana'},
     *                 {name: 'Orange'},
     *                 {name: 'Strawberry'}
     *             ]
     *         });
     *
     *         fruits.at(0).set('name', 'Pineapple');
     *         fruits.at(2).set('name', 'Grapefruit');
     *
     *         fruits.each(function(fruit) {
     *             console.log(fruit.get('name'));
     *         });
     *         //output: 'Pineapple', 'Banana', 'Grapefruit', 'Strawberry'
     *
     *         fruits.each(function(fruit) {
     *             console.log(fruit.get('name'));
     *         }, entity.Record.RecordState.CHANGED);
     *         //output: 'Pineapple', 'Grapefruit'
     *     });
     * </pre>
     */
    each(callback: EnumeratorCallback<T>, state?: any, context?: object): void {
        if (state instanceof Object) {
            context = state;
            state = undefined;
        }
        context = context || this;

        const length = this.getCount();
        let index = 0;
        for (let i = 0; i < length; i++) {
            const record = this.at(i);
            let isMatching = true;
            if (state) {
                isMatching = record instanceof Record ? record.getState() === state : true;
            }
            if (isMatching) {
                callback.call(
                    context,
                    record,
                    index++,
                    this
                );
            }
        }
    }

    // endregion

    // region List

    clear(): void {
        for (let i = 0, count = this._$items.length; i < count; i++) {
            const item = this._$items[i];
            if (item) {
                item.detach();
            }
        }

        if (!this.hasDeclaredFormat()) {
            this._clearFormat();
        }
        (this._getRawDataAdapter() as adapter.ITable).clear();
        this._resetRawDataFields();

        super.clear();
    }

    /**
     * Добавляет запись в рекордсет путем создания новой записи, в качестве сырых данных для которой будут взяты сырые данные аргумента item.
     * Если формат созданной записи не совпадает с форматом рекордсета, то он будет приведен к нему принудительно:
     * лишние поля будут отброшены, недостающие - проинициализированы значениями по умолчанию.
     * При недопустимом at генерируется исключение.
     * @param {Types/_entity/Record} item Запись, из которой будут извлечены сырые данные.
     * @param {Number} [at] Позиция, в которую добавляется запись (по умолчанию - в конец)
     * @return {Types/_entity/Record} Добавленная запись.
     * @see Types/_collection/ObservableList#add
     * @example
     * Добавим запись в рекордсет:
     * <pre>
     *     require(['Types/collection', 'Types/entity'], function(collection, entity) {
     *         var rs = new collection.RecordSet();
     *         var source = new entity.Record({
     *             rawData: {foo: 'bar'}
     *         });
     *         var result = rs.add(source);
     *
     *         console.log(result === source);//false
     *         console.log(result.get('foo') === source.get('foo'));//true
     *
     *         console.log(source.getOwner() === rs);//false
     *         console.log(result.getOwner() === rs);//true
     *     });
     * </pre>
     */
    add(item: any, at?: number): T {
        item = this._normalizeItems([item], RECORD_STATE.ADDED)[0];
        (this._getRawDataAdapter() as adapter.ITable).add(item.getRawData(true), at);
        super.add(item, at);

        return item;
    }

    at(index: number): T {
        return this._getRecord(index);
    }

    remove(item: T): boolean {
        this._checkItem(item);
        return super.remove(item);
    }

    removeAt(index: number): T {
        (this._getRawDataAdapter() as adapter.ITable).remove(index);

        const item = this._$items[index];
        const result = super.removeAt(index);

        if (item) {
            item.detach();
        }

        return result;
    }

    /**
     * Заменяет запись в указанной позиции через создание новой записи, в качестве сырых данных для которой будут взяты сырые данные аргумента item.
     * Если формат созданной записи не совпадает с форматом рекордсета, то он будет приведен к нему принудительно: лишние поля будут отброшены, недостающие - проинициализированы значениями по умолчанию.
     * При недопустимом at генерируется исключение.
     * @param {Types/_entity/Record} item Заменяющая запись, из которой будут извлечены сырые данные.
     * @param {Number} at Позиция, в которой будет произведена замена
     * @return {Array.<Types/_entity/Record>} Добавленная запись
     * @see Types/_collection/ObservableList#replace
     * @example
     * Заменим вторую запись:
     * <pre>
     *     require(['Types/collection', 'Types/entity'], function(collection, entity) {
     *         var rs = new collection.RecordSet({
     *             rawData: [{
     *                 id: 1,
     *                 title: 'Water'
     *             }, {
     *                 id: 2,
     *                 title: 'Ice'
     *             }]
     *         });
     *         var source = new entity.Record({
     *             rawData: {
     *                 id: 3,
     *                 title: 'Snow'
     *             }
     *         });
     *
     *         rs.replace(source, 1);
     *         var result = rs.at(1);
     *
     *         console.log(result === source);//false
     *         console.log(result.get('title') === source.get('title'));//true
     *
     *         console.log(source.getOwner() === rs);//false
     *         console.log(result.getOwner() === rs);//true
     *     });
     * </pre>
     */
    replace(item: any, at: number): T {
        item = this._normalizeItems([item], RECORD_STATE.CHANGED)[0];
        (this._getRawDataAdapter() as adapter.ITable).replace(item.getRawData(true), at);
        const oldItem = this._$items[at];
        super.replace(item, at);
        if (oldItem) {
            oldItem.detach();
        }

        return item;
    }

    move(from: number, to: number): void {
        this._getRecord(from); // force create record instance
        (this._getRawDataAdapter() as adapter.ITable).move(from, to);
        super.move(from, to);
    }

    /**
     * Заменяет записи рекордсета копиями записей другой коллекции.
     * Если формат созданных копий не совпадает с форматом рекордсета, то он будет приведен к нему принудительно: лишние поля будут отброшены, недостающие - проинициализированы значениями по умолчанию.
     * @param {Types/_collection/IEnumerable.<Types/_entity/Record>|Array.<Types/_entity/Record>} [items] Коллекция с записями для замены
     * @return {Array.<Types/_entity/Record>} Добавленные записи
     * @see Types/_collection/ObservableList#assign
     */
    assign(items: any): T[] {
        if (items === this) {
            return [];
        }

        const oldItems = this._$items.slice();
        const hasDeclaredFormat = this.hasDeclaredFormat();
        let result;

        if (items instanceof RecordSet && !hasDeclaredFormat) {
            // We can trust foreign data only if recordset doesn't have its own format
            this._$adapter = items.getAdapter();
            this._assignRawData(items.getRawData(), hasDeclaredFormat);
            result = new Array(items.getCount());
            super.assign(result);
        } else {
            // Otherwise we have to check and normalize foreign data if needed
            items = this._itemsToArray(items);
            if (items.length && items[0] && items[0]['[Types/_entity/Record]']) {
                this._$adapter = items[0].getAdapter();
            }
            items = this._normalizeItems(items, RECORD_STATE.ADDED);
            this._assignRawData(null, hasDeclaredFormat);
            items = this._addItemsToRawData(items);
            super.assign(items);
            result = items;
        }

        for (let i = 0, count = oldItems.length; i < count; i++) {
            const item = oldItems[i];
            if (item) {
                item.detach();
            }
        }

        return result;
    }

    /**
     * Добавляет копии записей другой коллекции в конец рекордсета.
     * Если формат созданных копий не совпадает с форматом рекордсета, то он будет приведен к нему принудительно: лишние поля будут отброшены, недостающие - проинициализированы значениями по умолчанию.
     * @param {Types/_collection/IEnumerable.<Types/_entity/Record>|Array.<Types/_entity/Record>} [items] Коллекция с записями для добавления
     * @return Добавленные записи
     * @see Types/_collection/ObservableList#append
     */
    append(items: any): T[] {
        let itemsArray = this._itemsToArray(items);
        itemsArray = this._normalizeItems(itemsArray, RECORD_STATE.ADDED, items instanceof RecordSet);
        itemsArray = this._addItemsToRawData(itemsArray);
        super.append(itemsArray);

        return itemsArray;
    }

    /**
     * Добавляет копии записей другой коллекции в начало рекордсета.
     * Если формат созданных копий не совпадает с форматом рекордсета, то он будет приведен к нему принудительно:
     * лишние поля будут отброшены, недостающие - проинициализированы значениями по умолчанию.
     * @param {Types/_collection/IEnumerable.<Types/_entity/Record>|Array.<Types/_entity/Record>} [items] Коллекция с записями для добавления
     * @return {Array.<Types/_entity/Record>} Добавленные записи
     * @see Types/_collection/ObservableList#prepend
     */
    prepend(items: any): T[] {
        let itemsArray = this._itemsToArray(items);
        itemsArray = this._normalizeItems(itemsArray, RECORD_STATE.ADDED, items instanceof RecordSet);
        itemsArray = this._addItemsToRawData(itemsArray, 0);
        super.prepend(itemsArray);

        return itemsArray;
    }

    /**
     * Возвращает индексатор коллекции
     * @protected
     */
    protected _getIndexer(): Indexer<T[]> {
        if (this._indexer) {
            return this._indexer;
        }

        let indexer;

        // Custom model possible has different properties collection, this cause switch to the slow not lazy mode
        if (this._$model === this._defaultModel) {
            // Fast mode: indexing without record instances
            const adapter = this._getAdapter() as adapter.IAdapter;
            const tableAdapter = this._getRawDataAdapter() as adapter.ITable;

            indexer = new Indexer<T[]>(
                this._getRawData(),
                () => tableAdapter.getCount(),
                (items, at) => tableAdapter.at(at),
                (item, property) => adapter.forRecord(item).get(property)
            );
        } else {
            // Slow mode: indexing use record instances
            indexer = new Indexer<T[]>(
                this._$items,
                (items) => items.length,
                (items, at) => this.at(at),
                (item, property) => item.get(property)
            );
        }

        this._indexer = indexer;
        return indexer;
    }

    // endregion

    // region ObservableList

    protected _itemsSlice(begin?: number, end?: number): T[] {
        if (this._isNeedNotifyCollectionChange()) {
            if (begin === undefined) {
                begin = 0;
            }
            if (end === undefined) {
                end = this._$items.length;
            }

            // Force create records for event handler
            for (let i = begin; i < end; i++) {
                this._getRecord(i);
            }
        }

        return super._itemsSlice(begin, end);
    }

    // endregion

    // region SerializableMixin

    _getSerializableState(state: IDefaultSerializableState): ISerializableState {
        let resultState = ObservableList.prototype._getSerializableState.call(this, state) as ISerializableState;
        resultState = FormattableMixin.prototype._getSerializableState.call(this, resultState);
        resultState._instanceId = this.getInstanceId();
        delete resultState.$options.items;
        return resultState;
    }

    _setSerializableState(state: ISerializableState): Function {
        const fromSuper = super._setSerializableState(state);
        const fromFormattableMixin = FormattableMixin.prototype._setSerializableState(
            state as IFormattableSerializableState
        );
        return function(): void {
            fromSuper.call(this);
            fromFormattableMixin.call(this);
            this._instanceId = state._instanceId;
        };
    }

    // endregion

    // region FormattableMixin

    setRawData(data: any): void {
        const oldItems = this._$items.slice();
        const eventsWasRaised = this._eventRaising;

        this._eventRaising = false;
        this.clear();
        this._eventRaising = eventsWasRaised;

        this._assignRawData(data);
        this._initByRawData();
        this._notifyCollectionChange(
            IObservable.ACTION_RESET,
            this._$items,
            0,
            oldItems,
            0
        );
    }

    addField(format: format.Field, at: number, value?: any): void {
        format = this._buildField(format);
        FormattableMixin.prototype.addField.call(this, format, at);

        this._parentChanged(Record.prototype.addField);

        if (value !== undefined) {
            const name = format.getName();
            this.each((record) => {
                if (record instanceof Record) {
                    record.set(name, value);
                }
            });
        }
        this._nextVersion();
    }

    removeField(name: string): void {
        FormattableMixin.prototype.removeField.call(this, name);
        this._nextVersion();
        this._parentChanged(Record.prototype.removeField);
    }

    removeFieldAt(at: number): void {
        FormattableMixin.prototype.removeFieldAt.call(this, at);
        this._nextVersion();
        this._parentChanged(Record.prototype.removeFieldAt);
    }

    protected _getRawDataAdapter: () => adapter.ITable | adapter.IDecorator | adapter.IMetaData;

    protected _createRawDataAdapter(): adapter.ITable {
        return (this._getAdapter() as adapter.IAdapter).forTable(
            this._getRawData(true)
        );
    }

    /**
     * Переустанавливает сырые данные
     * @param data Данные в "сыром" виде
     * @param [keepFormat=false] Сохранить формат
     * @protected
     */
    protected _assignRawData(data: any, keepFormat?: boolean): void {
        FormattableMixin.prototype.setRawData.call(this, data);
        this._clearIndexer();
        if (!keepFormat) {
            this._clearFormat();
        }
        this._nextVersion();
    }

    // endregion

    // region IObservableObject

    readonly '[Types/_entity/IObservableObject]': boolean;

    // endregion

    // region IProducible

    readonly '[Types/_entity/IProducible]': boolean;

    static produceInstance(data: any, options: IOptions): RecordSet {
        const instanceOptions: any = {
            rawData: data
        };
        if (options) {
            if (options.adapter) {
                instanceOptions.adapter = options.adapter;
            }
            if (options.model) {
                instanceOptions.model = options.model;
            }
            if (options.keyProperty) {
                instanceOptions.keyProperty = options.keyProperty;
            } else if ((options as any).idProperty) {
                // Support deprecated  option 'idProperty'
                instanceOptions.keyProperty = (options as any).idProperty;
            }
        }
        return new this(instanceOptions);
    }

    // endregion

    // region IReceiver

    relationChanged(which: any, route: string[]): any {
        const index = this.getIndex(which.target);
        if (index > -1) {
            // Apply record's raw data to the self raw data if necessary
            const adapter = this._getRawDataAdapter() as adapter.ITable;
            const selfData = adapter.at(index);
            const recordData = which.target.getRawData(true);
            if (selfData !== recordData) {
                adapter.replace(
                    recordData,
                    index
                );
            }
        }

        return super.relationChanged(which, route);
    }

    // endregion

    // region ICloneable

    clone<U = this>(shallow?: boolean): U {
        const clone = super.clone<RecordSet>(shallow);
        if (shallow) {
            clone._$items = this._$items.slice();
        }
        return clone as any;
    }

    // endregion

    // region IEquatable

    isEqual(to: any): boolean {
        if (to === this) {
            return true;
        }
        if (!to) {
            return false;
        }
        if (!(to instanceof RecordSet)) {
            return false;
        }

        // TODO: compare using formats
        return isEqual(
            this._getRawData(),
            to.getRawData(true)
        );
    }

    // endregion

    // region Public methods

    /**
     * Возвращает конструктор записей, порождаемых рекордсетом.
     * @return {String|Function}
     * @see model
     * @see Types/_entity/Model
     * @see Types/di
     * @example
     * Получим конструктор записепй, внедренный в рекордсет в виде названия зарегистрированной зависимости:
     * <pre>
     *     var User = Model.extend({});
     *     Di.register('model.user', User);
     *     //...
     *     var users = new RecordSet({
     *         model: 'model.user'
     *     });
     *     users.getModel() === 'model.user';//true
     * </pre>
     * Получим конструктор записепй, внедренный в рекордсет в виде класса:
     * <pre>
     *     var User = Model.extend({});
     *     //...
     *     var users = new RecordSet({
     *         model: User
     *     });
     *     users.getModel() === User;//true
     * </pre>
     */
    getModel(): Function | string {
        return this._$model;
    }

    /**
     * Подтверждает изменения всех записей с момента предыдущего вызова acceptChanges().
     * Обрабатывает {@link state} записей следующим образом:
     * <ul>
     *     <li>Changed и Added - меняют state на Unchanged;</li>
     *     <li>Deleted - удаляются из рекордсета, а их state становится Detached;</li>
     *     <li>остальные не меняются.</li>
     * </ul>
     * @param {Boolean} [spread=false] Распространять изменения по иерархии родителей (будут вызваны acceptChanges всех владельцев).
     * @example
     * Подтвердим измененную запись:
     * <pre>
     *     require(['Types/collection', 'Types/entity'], function(collection, entity) {
     *         var fruits = new collection.RecordSet({
     *             rawData: [
     *                 {name: 'Apple'},
     *                 {name: 'Banana'}
     *             ]
     *         });
     *         var RecordState = entity.Record.RecordState;
     *
     *         var apple = fruits.at(0);
     *         apple.set('name', 'Pineapple');
     *         apple.getState() === RecordState.CHANGED;//true
     *
     *         fruits.acceptChanges();
     *         apple.getState() === RecordState.UNCHANGED;//true
     *     });
     * </pre>
     * Подтвердим добавленную запись:
     * <pre>
     *     require(['Types/collection', 'Types/entity'], function(collection, entity) {
     *         var fruits = new collection.RecordSet({
     *             rawData: [
     *                 {name: 'Apple'}
     *             ]
     *         });
     *         var RecordState = entity.Record.RecordState;
     *         var banana = new entity.Record({
     *             rawData: {name: 'Banana'}
     *         });
     *
     *         fruits.add(banana);
     *         banana.getState() === RecordState.ADDED;//true
     *
     *         fruits.acceptChanges();
     *         banana.getState() === RecordState.UNCHANGED;//true
     *     });
     * </pre>
     * Подтвердим удаленную запись:
     * <pre>
     *     require(['Types/collection', 'Types/entity'], function(collection, entity) {
     *         var fruits = new collection.RecordSet({
     *             rawData: [
     *                 {name: 'Apple'},
     *                 {name: 'Banana'}
     *             ]
     *         });
     *         var RecordState = entity.Record.RecordState;
     *
     *         var apple = fruits.at(0);
     *         apple.setState(RecordState.DELETED);
     *         fruits.getCount();//2
     *         fruits.at(0).get('name');//'Apple'
     *
     *         fruits.acceptChanges();
     *         apple.getState() === RecordState.DETACHED;//true
     *         fruits.getCount();//1
     *         fruits.at(0).get('name');//'Banana'
     *     });
     * </pre>
     */
    acceptChanges(spread?: boolean): void {
        const toRemove = [];
        this.each((record, index) => {
            if (record instanceof Record) {
                if (record.getState() === RECORD_STATE.DELETED) {
                    toRemove.push(index);
                }
                record.acceptChanges();
            }
        });

        for (let index = toRemove.length - 1; index >= 0; index--) {
            this.removeAt(toRemove[index]);
        }

        if (spread) {
            this._childChanged(Record.prototype.acceptChanges);
        }
    }

    isChanged(): boolean {
        let changed = false;
        const items = this._$items;
        const count = items.length;

        for (let i = 0; i < count; i++) {
            if (items[i].isChanged()) {
                changed = true;
                break;
            }
        }

        return changed;
    }

    /**
     * Возвращает название свойства записи, содержащего первичный ключ
     * @return {String}
     * @see setKeyProperty
     * @see keyProperty
     * @example
     * Получим название свойства, содержащего первичный ключ:
     * <pre>
     *     var users = new RecordSet({
     *         keyProperty: 'id'
     *     });
     *     users.getKeyProperty();//'id'
     * </pre>
     */
    getKeyProperty(): string {
        return this._$keyProperty;
    }

    /**
     * Устанавливает название свойства записи, содержащего первичный ключ
     * @param {String} name
     * @see getKeyProperty
     * @see keyProperty
     * @example
     * Установим название свойства, содержащего первичный ключ:
     * <pre>
     *     var users = new RecordSet({
     *         rawData: [{
     *             id: 134,
     *             login: 'editor',
     *         }, {
     *             id: 257,
     *             login: 'shell',
     *         }]
     *     });
     *     users.setKeyProperty('id');
     *     users.getRecordById(257).get('login');//'shell'
     * </pre>
     */
    setKeyProperty(name: string): void {
        if (this._$keyProperty === name) {
            return;
        }

        this._$keyProperty = name;
        this.each((record: any) => {
            if (record.setKeyProperty) {
                record.setKeyProperty(name);
            }
        });
        this._notify('onPropertyChange', {keyProperty: this._$keyProperty});
    }

    /**
     * Возвращает запись по ключу.
     * Если записи с таким ключом нет - возвращает undefined.
     * @param {String|Number} id Значение первичного ключа.
     * @return {Types/_entity/Record}
     * @example
     * Создадим рекордсет, получим запись по первичному ключу:
     * <pre>
     *     var users = new RecordSet({
     *         keyProperty: 'id'
     *         rawData: [{
     *             id: 134,
     *             login: 'editor',
     *         }, {
     *             id: 257,
     *             login: 'shell',
     *         }]
     *     });
     *     users.getRecordById(257).get('login');//'shell'
     * </pre>
     */
    getRecordById(id: string | number): T {
        return this.at(
            this.getIndexByValue(this._$keyProperty, id)
        );
    }

    /**
     * Возвращает метаданные RecordSet'а.
     * Подробнее о метаданных смотрите в описании опции {@link metaData}.
     * @return {Object} Метаданные.
     * @see metaData
     * @see setMetaData
     */
    getMetaData(): any {
        if (this._metaData) {
            return this._metaData;
        }

        const cast = (value, format) => {
            return factory.cast(
                value,
                format,
                {
                    format,
                    adapter: this._getAdapter(),
                    keyProperty: this._$keyProperty
                }
            );
        };

        // Build metadata format if it comes from option
        const metaFormat = this._$metaFormat ? super._buildFormat(this._$metaFormat) : null;
        let metaData = {};

        if (this._$metaData) {
            // Build metadata from option
            if (this._$metaData instanceof Object && Object.getPrototypeOf(this._$metaData) === Object.prototype) {
                Object.keys(this._$metaData).forEach((fieldName) => {
                    let fieldValue = this._$metaData[fieldName];
                    if (metaFormat) {
                        let fieldFormat;
                        const fieldIndex = metaFormat.getFieldIndex(fieldName);
                        if (fieldIndex > -1) {
                            fieldFormat = metaFormat.at(fieldIndex);
                            fieldValue = cast(
                                fieldValue,
                                fieldFormat.getType()
                            );
                        }
                    }
                    metaData[fieldName] = fieldValue;
                });
            } else {
                metaData = this._$metaData;
            }
        } else {
            // Build metadata via adapter if supported
            let adapter = this._getRawDataAdapter();

            // Unwrap if needed
            if (adapter['[Types/_entity/adapter/IDecorator]']) {
                adapter = (adapter as adapter.IDecorator).getOriginal() as adapter.ITable;
            }

            if (adapter['[Types/_entity/adapter/IMetaData]']) {
                (adapter as adapter.IMetaData).getMetaDataDescriptor().forEach((format) => {
                    const fieldName = format.getName();
                    let fieldFormat;
                    if (metaFormat) {
                        const fieldIndex = metaFormat.getFieldIndex(fieldName);
                        if (fieldIndex > -1) {
                            fieldFormat = metaFormat.at(fieldIndex);
                        }
                    }

                    metaData[fieldName] = cast(
                        (adapter as adapter.IMetaData).getMetaData(fieldName),
                        fieldFormat ? fieldFormat.getType() : this._getFieldType(format)
                    );
                });
            }
        }

        this._metaData = metaData;
        return this._metaData;
    }

    /**
     * Устанавливает метаданные RecordSet'а.
     * Подробнее о метаданных смотрите в описании опции {@link metaData}.
     * <ul>
     *   <li>path - путь для хлебных крошек, возвращается как {@link Types/_collection/RecordSet};</li>
     *   <li>results - строка итогов, возвращается как {@link Types/_entity/Record}. Подробнее о конфигурации списков для отображения строки итогов читайте в {@link https://wi.sbis.ru/doc/platform/developmentapl/interfacedev/components/list/list-settings/list-visual-display/results/ этом разделе};</li>
     *   <li>more - Boolean - есть ли есть записи для подгрузки (используется для постраничной навигации).</li>
     * </ul>
     * @param {Object} meta Метаданные.
     * @see metaData
     * @see getMetaData
     */
    setMetaData(meta: any): void {
        this._metaData = this._$metaData = meta;

        if (meta instanceof Object) {
            const adapter = this._getRawDataAdapter() as adapter.IMetaData;
            if (adapter['[Types/_entity/adapter/IMetaData]']) {
                adapter.getMetaDataDescriptor().forEach((format) => {
                    const name = format.getName();
                    const value = factory.serialize(
                        meta[name],
                        {
                            format,
                            adapter: this.getAdapter()
                        }
                    );
                    adapter.setMetaData(name, value);
                });
            }
        }

        this._notify('onPropertyChange', {metaData: meta});
    }

    /**
     * Объединяет два рекордсета.
     * @param {Types/_collection/RecordSet} recordSet Рекордсет, с которым объединить
     * @param {MergeOptions} options Опции операций
     * @see assign
     * @see append
     * @see prepend
     * @see add
     * @see replace
     * @see remove
     */
    merge(recordSet: RecordSet, options?: any): void {
        // Backward compatibility for 'merge'
        if (options instanceof Object && options.hasOwnProperty('merge') && !options.hasOwnProperty('replace')) {
            options.replace = options.merge;
        }

        options = {
            add: true,
            remove: true,
            replace: true,
            inject: false, ...(options || {})};

        const count = recordSet.getCount();
        const keyProperty = this._$keyProperty;
        const existsIdMap = {};
        const newIdMap = {};
        const toAdd = [];
        const toReplace = [];
        const toInject = [];
        let record;
        let id;
        let index;

        this.each((record, index) => {
            if (record instanceof Record) {
                existsIdMap[record.get(keyProperty)] = index;
            }
        });

        for (let i = 0; i < count; i++) {
            record = recordSet.at(i);
            id = record.get(keyProperty);

            if (i === 0) {
                this._checkItem(record);
            }

            if (existsIdMap.hasOwnProperty(id)) {
                if (options.inject) {
                    index = existsIdMap[id];
                    if (!record.isEqual(this.at(index))) {
                        toInject.push([record, index]);
                    }
                } else if (options.replace) {
                    index = existsIdMap[id];
                    if (!record.isEqual(this.at(index))) {
                        toReplace.push([record, index]);
                    }
                }
            } else {
                if (options.add) {
                    toAdd.push(record);
                }
            }

            if (options.remove) {
                newIdMap[id] = true;
            }
        }

        if (toReplace.length) {
            for (let i = 0; i < toReplace.length; i++) {
                this.replace(toReplace[i][0], toReplace[i][1]);
            }
        }

        if (toInject.length) {
            for (let i = 0; i < toInject.length; i++) {
                record = this.at(toInject[i][1]);
                record.setRawData(toInject[i][0].getRawData());
            }
        }

        if (toAdd.length) {
            this.append(toAdd);
        }

        if (options.remove) {
            const toRemove = [];
            this.each((record, index) => {
                if (record instanceof Record && !newIdMap.hasOwnProperty(record.get(keyProperty))) {
                    toRemove.push(index);
                }
            });

            for (let i = toRemove.length - 1; i >= 0; i--) {
                this.removeAt(toRemove[i]);
            }
        }
    }

    // endregion

    // region Protected methods

    /**
     * Вставляет сырые данные записей в сырые данные рекордсета
     * @param items Коллекция записей
     * @param [at] Позиция вставки
     * @protected
     */
    protected _addItemsToRawData(items: T[], at?: number): T[] {
        const adapter = this._getRawDataAdapter() as adapter.ITable;
        items = this._itemsToArray(items);

        let item;
        for (let i = 0, len = items.length; i < len; i++) {
            item = items[i];
            adapter.add(
                item.getRawData(true),
                at === undefined ? undefined : at + i
            );
        }

        return items;
    }

    /**
     * Normalizes given records by producing their copies with itsown format
     * @param items Records to normalize
     * @param {RecordState} [state] State of produced records
     * @param [itsRecordSet] Items are produced from recordset
     * @protected
     */
    protected _normalizeItems(items: T[], state?: string, itsRecordSet?: boolean): T[] {
        const formatDefined = this.hasDeclaredFormat();
        const result = [];
        let isEqualFormat;
        let resultItem;
        let item;
        let format;
        for (let i = 0; i < items.length; i++) {
            item = items[i];

            if (!itsRecordSet || i === 0) {
                this._checkItem(item);
            }

            if (!formatDefined && this.getCount() === 0) {
                format = item.getFormat(true);
                this._clearFormat();
                this._resetRawDataFields();
            } else if (!format) {
                format = this._getFormat(true);
            }

            if (itsRecordSet && isEqualFormat === undefined) {
                isEqualFormat = format.isEqual(item.getFormat(true));
            }

            resultItem = this._normalizeItem(item, format, isEqualFormat);

            if (state) {
                resultItem.setState(state);
            }

            result.push(resultItem);
        }

        return result;
    }

    /**
     * Returns record copy with target format
     * @param item Data carrier
     * @param format Target format
     * @param isEqualFormat Data carrier has equal format
     * @protected
     */
    protected _normalizeItem(item: Record, format: Format, isEqualFormat: boolean): T {
        let normalizedRawData;

        if (isEqualFormat || format.isEqual(item.getFormat(true))) {
            normalizedRawData = item.getRawData();
        } else {
            const normalizedAdapter = this.getAdapter().forRecord(null, this._getRawData());
            const itemAdapter = item.getAdapter().forRecord(item.getRawData(true));
            format.each((field, index) => {
                normalizedAdapter.addField(field, index);
                const name = field.getName();
                normalizedAdapter.set(name, itemAdapter.get(name));
            });

            normalizedRawData = normalizedAdapter.getData();
        }

        return this._buildRecord(
            normalizedRawData
        );
    }

    /**
     * Проверяет, что переданный элемент - это запись с идентичным форматом
     * @param item Запись
     * @protected
     */
    protected _checkItem(item: any): void {
        if (!item || !item['[Types/_entity/Record]']) {
            throw new TypeError('Item should be an instance of Types/entity:Record');
        }
        checkNullId(item, this.getKeyProperty());
        this._checkAdapterCompatibility(item.getAdapter());
    }

    /**
     * Создает новый экземпляр модели
     * @param data Данные модели
     * @protected
     */
    protected _buildRecord(data: any): T {
        const record = create<T>(this._$model, {
            owner: this,
            writable: this.writable,
            state: RECORD_STATE.UNCHANGED,
            adapter: this.getAdapter(),
            rawData: data,
<<<<<<< HEAD
            idProperty: this._$idProperty,
            formatController: this._formatController
=======
            keyProperty: this._$keyProperty
>>>>>>> eb41a8a7
        });

        return record;
    }

    /**
     * Возвращает запись по индексу
     * @param at Индекс
     * @protected
     */
    protected _getRecord(at: number): T {
        if (at < 0 || at >= this._$items.length) {
            return undefined;
        }

        let record = this._$items[at];
        if (!record) {
            const adapter = this._getRawDataAdapter() as adapter.ITable;
            record = this._$items[at] = this._buildRecord(() => {
                return adapter.at(record ? this.getIndex(record) : at);
            });
            this._addChild(record);
            checkNullId(record, this.getKeyProperty());
        }

        return record;
    }

    /**
     * Пересоздает элементы из сырых данных
     * @protected
     */
    protected _initByRawData(): void {
        const adapter = this._getRawDataAdapter() as adapter.ITable;
        this._$items.length = 0;
        this._$items.length = adapter.getCount();
    }

    // endregion

    // region Statics

    /**
     * Создает из рекордсета патч - запись с измененными, добавленными записями и ключами удаленных записей.
     * @param items Исходный рекордсет
     * @param [names] Имена полей результирующей записи, по умолчанию ['changed', 'added', 'removed']
     */
    static patch(items: RecordSet, names?: string[]): Record {
        names = names || ['changed', 'added', 'removed'];

        const filter = (state) => {
            const result = new RecordSet({
                adapter: items.getAdapter(),
                keyProperty: items.getKeyProperty()
            });

            items.each((item) => {
                result.add(item);
            }, state);

            return result;
        };

        const getIds = (items) => {
            const result = [];
            const keyProperty = items.getKeyProperty();

            items.each((item) => {
                result.push(item.get(keyProperty));
            });

            return result;
        };

        const result = new Record({
            format: [
                {name: names[0], type: 'recordset'},
                {name: names[1], type: 'recordset'},
                {name: names[2], type: 'array', kind: 'string'}
            ],
            adapter: items.getAdapter()
        });

        result.set(names[0], filter(RECORD_STATE.CHANGED));
        result.set(names[1], filter(RECORD_STATE.ADDED));
        result.set(names[2], getIds(filter(RECORD_STATE.DELETED)));
        result.acceptChanges();

        return result;
    }

    // endregion
}

Object.assign(RecordSet.prototype, {
    '[Types/_collection/RecordSet]': true,
    '[Types/_entity/IObservableObject]': true,
    '[Types/_entity/IProducible]': true,
    _moduleName: 'Types/collection:RecordSet',
    _instancePrefix: 'recordset-',
    _defaultModel: DEFAULT_MODEL,
    _$model: DEFAULT_MODEL,
    _$keyProperty: '',
    _$metaData: null,
    _$metaFormat: null,
    _metaData: null,
    getIdProperty: RecordSet.prototype.getKeyProperty,
    setIdProperty: RecordSet.prototype.setKeyProperty
});

// Aliases
RecordSet.prototype.forEach = RecordSet.prototype.each;

register('Types/collection:RecordSet', RecordSet, {instantiate: false});<|MERGE_RESOLUTION|>--- conflicted
+++ resolved
@@ -1446,12 +1446,8 @@
             state: RECORD_STATE.UNCHANGED,
             adapter: this.getAdapter(),
             rawData: data,
-<<<<<<< HEAD
-            idProperty: this._$idProperty,
+            keyProperty: this._$keyProperty,
             formatController: this._formatController
-=======
-            keyProperty: this._$keyProperty
->>>>>>> eb41a8a7
         });
 
         return record;
