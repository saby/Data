/// <amd-module name="Types/_collection/Flags" />
/**
<<<<<<< HEAD
 * Flags type. It's an enumerable collection of keys and values every one of which can be selected or not.
 * @class Types/_collectionFlags
 * @extends Types/_collectionDictionary
 * @implements Types/_collectionIFlags
=======
 * Тип данных "флаги".
 * @class Types/_collection/Flags
 * @extends Types/_collection/Dictionary
 * @implements Types/_collection/IFlags
>>>>>>> 2d413103
 * @implements Types/_entity/ICloneable
 * @implements Types/_entity/IProducible
 * @mixes Types/_entity/ManyToManyMixin
 * @mixes Types/_entity/SerializableMixin
 * @mixes Types/_entity/CloneableMixin
 * @public
 * @author Мальцев А.А.
 */

import IFlags, {IValue} from './IFlags';
import Dictionary from './Dictionary';
import {ICloneable, IProducible, ManyToManyMixin, SerializableMixin, CloneableMixin} from '../entity';
import {register} from '../di';
import {applyMixins} from '../util';

interface ProduceOptions {
   format?: Object
}

function prepareValue(value): IValue {
   return value === null || value === undefined ? null : !!value;
}

export default class Flags<T> extends Dictionary<T> implements IFlags<T>, ICloneable, IProducible /** @lends Types/_collection/Flags.prototype */{
   readonly '[Types/_collection/IFlags]': boolean;
   readonly '[Types/_entity/ICloneable]': boolean;
   readonly '[Types/_entity/IProducible]': boolean;
   readonly _moduleName: string;

   /**
<<<<<<< HEAD
    * @cfg {Array.<Boolean|Null>} Selection state of the flags by their indices
    * @name Types/_collectionFlags#values
=======
    * @cfg {Array.<Boolean|Null>} Индексы выбранных значений в словаре
    * @name Types/_collection/Flags#values
>>>>>>> 2d413103
    */
   protected _$values: Array<IValue>;

   constructor(options?: Object) {
      super(options);
      SerializableMixin.constructor.call(this);
      this._publish('onChange');
      this._$values = this._$values || [];
   }

   destroy() {
      ManyToManyMixin.destroy.call(this);
      super.destroy();
   }

   //region ObservableMixin

   protected _publish: (...events) => void;
   protected _notify: (event: string, ...args) => void;

   //endregion

   //region ManyToManyMixin

   protected _childChanged: (data) => void;

   //endregion

   //region IFlags

   get(name: T, localize?: boolean): IValue {
      let ordinalIndex = this._getOrdinalIndex(name, localize);
      if (ordinalIndex !== undefined) {
         return prepareValue(this._$values[ordinalIndex]);
      }
      return undefined;
   }

   set(name: T, value: IValue, localize?: boolean) {
      let ordinalIndex = this._getOrdinalIndex(name, localize);
      if (ordinalIndex === undefined) {
         throw new ReferenceError(`${this._moduleName}::set(): the value "${name}" doesn't found in dictionary`);
      }

      value = prepareValue(value);
      if (this._$values[ordinalIndex] === value) {
         return;
      }
      this._$values[ordinalIndex] = value;

      let index = this._getIndex(name, localize);
      this._notifyChange(name, index, value);
   }

   getByIndex(index: number): IValue {
      let name = this._getValue(index);
      let ordinalIndex = this._getOrdinalIndex(name);

      return this._$values[ordinalIndex];
   }

   setByIndex(index: number, value: IValue) {
      let name = this._getValue(index);
      if (name === undefined) {
         throw new ReferenceError(`${this._moduleName}::setByIndex(): the index ${index} doesn't found in dictionary`);
      }

      let ordinalIndex = this._getOrdinalIndex(name);
      value = prepareValue(value);
      if (this._$values[ordinalIndex] === value) {
         return;
      }
      this._$values[ordinalIndex] = value;

      this._notifyChange(name, index, value);
   }

   fromArray(source: Array<IValue>) {
      let values = this._$values;
      let enumerator = this.getEnumerator();
      let ordinalIndex = 0;
      let selection = [];
      while (enumerator.moveNext()) {
         let value = source[ordinalIndex] === undefined ? null : source[ordinalIndex];
         values[ordinalIndex] = value;
         let dictionaryIndex = enumerator.getCurrentIndex();
         selection[dictionaryIndex] = value;
         ordinalIndex++;
      }
      this._notifyChanges(selection);
   }

   setFalseAll() {
      this._setAll(false);
   }

   setTrueAll() {
      this._setAll(true);
   }

   setNullAll() {
      this._setAll(null);
   }

   //endregion

   //region IEquatable

   isEqual(to): boolean {
      if (!(to instanceof Flags)) {
         return false;
      }

      if (!Dictionary.prototype.isEqual.call(this, to)) {
         return false;
      }

      let enumerator = this.getEnumerator();
      let key;
      while (enumerator.moveNext()) {
         key = enumerator.getCurrent();
         if (this.get(key) !== to.get(key)) {
            return false;
         }
      }

      return true;
   }

   //endregion

   //region ICloneable

   clone: (shallow?: boolean) => Flags<T>;

   //endregion

   //region IProducible

   static produceInstance<T>(data?: any, options?: ProduceOptions): Flags<T> {
      return new this({
         dictionary: this.prototype._getDictionaryByFormat(options && options.format),
         localeDictionary: this.prototype._getLocaleDictionaryByFormat(options && options.format),
         values: data
      });
   }

   //endregion

   //region Public methods

   toString(): string {
      return '[' + this._$values.map((value) => {
         return value === null ? 'null' : value;
      }).join(',') + ']';
   }

   //endregion

   //region Protected methods

   /**
    * Returns an ordinal index of the flag.
    * @param {String} name Name of the flag
    * @param {Boolean} [localize=false] Is the localized flag name
    * @return {Number|undefined}
    * @protected
    */
   protected _getOrdinalIndex(name: T, localize?: boolean): number {
      let enumerator = this.getEnumerator(localize);
      let index = 0;
      while (enumerator.moveNext()) {
         if (enumerator.getCurrent() === name) {
            return index;
         }
         index++;
      }
      return undefined;
   }

   protected _setAll(value: IValue) {
      let dictionary = this._$dictionary;
      let values = this._$values;
      let enumerator = this.getEnumerator();
      let ordinalIndex = 0;
      while (enumerator.moveNext()) {
         if (values[ordinalIndex] !== value) {
            values[ordinalIndex] = value;
            let dictionaryIndex = enumerator.getCurrentIndex();
            this._notifyChange(dictionary[dictionaryIndex], dictionaryIndex, value);
         }
         ordinalIndex++;
      }
   }

   /**
    * Triggers a change event
    * @param {String} name Name of the flag
    * @param {Number} index Index of the flag
    * @param {String} value New value of selection of the flag
    * @protected
    */
   protected _notifyChange(name: T, index: number | string, value: IValue) {
      let data = {};
      data[String(name)] = value;
      this._childChanged(data);
      this._notify('onChange', name, index, value);
   }

   /**
    * Triggers a mass change event
    * @param {Array.<Boolean|Null>} values Selection
    * @protected
    */
   protected _notifyChanges(values: Array<IValue>) {
      this._childChanged(values);
      this._notify('onChange', values);
   }

   //endregion
}

applyMixins(Flags, ManyToManyMixin, SerializableMixin, CloneableMixin);

Flags.prototype['[Types/_collection/Flags]'] = true;
// @ts-ignore
Flags.prototype['[Types/_collection/IFlags]'] = true;
// @ts-ignore
Flags.prototype['[Types/_entity/ICloneable]'] = true;
// @ts-ignore
Flags.prototype['[Types/_entity/IProducible]'] = true;
// @ts-ignore
Flags.prototype._moduleName = 'Types/collection:Flags';
// @ts-ignore
Flags.prototype._$values = undefined;
// @ts-ignore
Flags.prototype._type = 'flags';

//FIXME: backward compatibility for check via Core/core-instance::instanceOfModule()
Flags.prototype['[WS.Data/Type/Flags]'] = true;
//FIXME: backward compatibility for check via Core/core-instance::instanceOfMixin()
Flags.prototype['[WS.Data/Entity/ICloneable]'] = true;

register('Types/collection:Flags', Flags, {instantiate: false});<|MERGE_RESOLUTION|>--- conflicted
+++ resolved
@@ -1,16 +1,9 @@
 /// <amd-module name="Types/_collection/Flags" />
 /**
-<<<<<<< HEAD
  * Flags type. It's an enumerable collection of keys and values every one of which can be selected or not.
  * @class Types/_collectionFlags
- * @extends Types/_collectionDictionary
- * @implements Types/_collectionIFlags
-=======
- * Тип данных "флаги".
- * @class Types/_collection/Flags
  * @extends Types/_collection/Dictionary
  * @implements Types/_collection/IFlags
->>>>>>> 2d413103
  * @implements Types/_entity/ICloneable
  * @implements Types/_entity/IProducible
  * @mixes Types/_entity/ManyToManyMixin
@@ -41,13 +34,8 @@
    readonly _moduleName: string;
 
    /**
-<<<<<<< HEAD
     * @cfg {Array.<Boolean|Null>} Selection state of the flags by their indices
-    * @name Types/_collectionFlags#values
-=======
-    * @cfg {Array.<Boolean|Null>} Индексы выбранных значений в словаре
     * @name Types/_collection/Flags#values
->>>>>>> 2d413103
     */
    protected _$values: Array<IValue>;
 
