--- conflicted
+++ resolved
@@ -33,11 +33,7 @@
 const DEFAULT_CALL_TIMEOUT: number = constants.isServerSide ? 5 : 0;
 
 function throwError(err: Error, logger: ILogger): void {
-<<<<<<< HEAD
-    logger.error('Types/_source/provider/SbisBusinessLogic', err);
-=======
     logger.info('Types/_source/provider/SbisBusinessLogic', err.message);
->>>>>>> 4ca36529
 }
 
 /**
