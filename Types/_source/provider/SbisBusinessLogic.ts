--- conflicted
+++ resolved
@@ -133,16 +133,8 @@
         return this._$endpoint;
     }
 
-<<<<<<< HEAD
-    call(name: string, args?: any[] | object): ExtendPromise<any> {
+    call(name: string, args?: any[] | object): Promise<any> {
         const Transport = this._$transport as IRpcTransportConstructor;
-=======
-    call(name: string, args?: any[] | object): Promise<any> {
-        name = name + '';
-        args = args || {};
-
-        const Transport = this._$transport;
->>>>>>> ce97c18f
         const endpoint = this.getEndpoint();
 
         let methodName = name + '';
