/* tslint:disable:max-classes-per-file */

import ICrud from './ICrud';
import ICrudPlus from './ICrudPlus';
import IData from './IData';
import Query, { Order } from './Query';
import DataSet from './DataSet';
import {
    DestroyableMixin,
    Record,
    Model,
    OptionsToPropertyMixin,
    ReadWriteMixin,
    adapter as adapters
} from '../entity';
import {RecordSet} from '../collection';
import {create, register} from '../di';
import {mixin, object} from '../util';
import {merge} from '../object';
import {ExtendPromise} from '../_declarations';
import {LocalStorage} from 'Browser/Storage';
import Deferred = require('Core/Deferred');

const DATA_FIELD_PREFIX = 'd';
const KEYS_FIELD = 'i';
const ID_COUNT = 'k';

function initJsonData(source: LocalSession, data: any): void {
    let item;
    let itemId;
    let key;
    for (let i = 0; i < data.length; i++) {
        item = data[i];
        itemId = item[source.getKeyProperty()];
        key = itemId === undefined ? source.rawManager.reserveId() : itemId;
        source.rawManager.set(key, item);
    }
}

function isJsonAdapter(instance: string | adapters.IAdapter): boolean {
    if (typeof instance === 'string') {
        return instance.indexOf('Types/entity:adapter.Json') > -1 || instance.indexOf('adapter.json') > -1;
    }

    return instance instanceof adapters.Json;
}

function itemToObject(item: any, adapter: string | adapters.IAdapter): object {
    if (!item) {
        return {};
    }

    let record = item;
    const isRecord = item && item instanceof Record;

    if (!isRecord && isJsonAdapter(adapter)) {
        return item;
    }

    if (!isRecord) {
        record = new Record({
            adapter,
            rawData: item
        });
    }

    const data = {};
    const enumerator = record.getEnumerator();
    while (enumerator.moveNext()) {
        const key = enumerator.getCurrent();
        data[key] = record.get(key);
    }

    return data;
}

interface IOptions {
<<<<<<< HEAD
   prefix: string;
   keyProperty: string;
   data?: object;
   adapter?: String | Function;
=======
    prefix: string;
    keyProperty: string;
    data?: object;
>>>>>>> c2074e12
}

class WhereTokenizer {
    query: RegExp = /(\w+)([!><=]*)/;

    tokinize(key: string): IToken {
        const m = key.match(this.query);
        m.shift();

        let op;
        if (m.length > 1) {
            op = m.pop();
        }

        let fn;
        switch (op) {
            case '<':
                fn = WhereTokenizer.lt;
                break;
            case '<=':
                fn = WhereTokenizer.le;
                break;
            case '>':
                fn = WhereTokenizer.gt;
                break;
            case '>=':
                fn = WhereTokenizer.ge;
                break;
            case '!=':
                fn = WhereTokenizer.ne;
                break;
            case '<>':
                fn = WhereTokenizer.ne;
                break;
            default:
                fn = WhereTokenizer.eq;
        }
        return {
            field: m[0],
            op: fn
        };
    }

    static eq(field: any, val: any): boolean {
        if (!(val instanceof Array)) {
            // tslint:disable-next-line:triple-equals
            return field == val;
        }
        return val.indexOf(field) !== -1;
    }

    static ne(field: any, val: any): boolean {
            // tslint:disable-next-line:triple-equals
            return field != val;
    }

    static lt(field: any, val: any): boolean {
        return field < val;
    }

    static le(field: any, val: any): boolean {
        return field <= val;
    }

    static gt(field: any, val: any): boolean {
        return field > val;
    }

    static ge(field: any, val: any): boolean {
        return field >= val;
    }
}

interface IToken {
    field: string;
    op: (field: any, val: any) => boolean;
}

class LocalQuery {
    query: Query;
    tokenizer: WhereTokenizer = new WhereTokenizer();

    constructor(query: Query) {
        this.query = query;
    }

    select(items: object[]): object[] {
        const fields = this.query.getSelect();
        if (Object.keys(fields).length === 0) {
            return items;
        }
        return items.map((item) => {
            const res = {};
            let name;
            for (let i = 0; i < (fields as any).length; i++) {
                name = fields[i];
                res[name] = item[name];
            }
            return res;
        });
    }

    where(items: object[]): object[] {
        const where = this.query.getWhere();
        const conditions = [];
        const adapter = new adapters.Json();

        if (typeof where === 'function') {
            return items.filter((item, i) => {
                return where(adapter.forRecord(item), i);
            });
        }

        for (const key in where) {
            if (!where.hasOwnProperty(key)) {
                continue;
            }
            if (where[key] === undefined) {
                continue;
            }
            const token = this.tokenizer.tokinize(key);
            if (token === undefined) {
                return [];
            }
            conditions.push({field: token.field, op: token.op, value: where[key]});
        }

        return items.filter((item) => {
            for (let i = 0; i < conditions.length; i++) {
                const token = conditions[i];
                if (item[token.field] instanceof Array) {
                    let trigger = false;
                    for (let j = 0, field = item[token.field]; j < field.length; j++) {
                        trigger = token.op(field, token.value);
                    }
                    return trigger;
                }

                if (!token.op(item[token.field], token.value)) {
                    return false;
                }
            }
            return true;
        });
    }

    order(items: object[]): object[] {
        const orders = this.query.getOrderBy();
        if (orders.length > 0) {
            return LocalQuery.orderBy(items, orders);
        }
        return items;
    }

    offset(items: object[]): object[] {
        if (!this.query.getOffset()) {
            return items;
        }
        return items.slice(this.query.getOffset());
    }

    limit(items: object[]): object[] {
        if (this.query.getLimit() === undefined) {
            return items;
        }
        return items.slice(0, this.query.getLimit());
    }

    static orderBy(items: object[], orders: Order[]): object[] {
        const data = items;

        function compare(a: any, b: any): number {
            if (a === null && b !== null) {
                // Считаем null меньше любого не-null
                return -1;
            }
            if (a !== null && b === null) {
                // Считаем любое не-null больше null
                return 1;
            }
            if (a === b) {
                return 0;
            }
            return a > b ? 1 : -1;
        }

        data.sort((a, b) => {
            let result = 0;
            for (let i = 0; i < orders.length; i++) {
                const order = orders[i];
                const direction = order.getOrder() ? -1 : 1;
                const selector = order.getSelector();
                result = direction * compare(a[selector], b[selector]);
                if (result !== 0) {
                    break;
                }
            }
            return result;
        });
        return data;
    }
}

class RawManager {
<<<<<<< HEAD
   ls: LocalStorage;

   constructor(ls: LocalStorage) {
      this.ls = ls;
      const count = this.getCount();
      if (count === null) {
         this.setCount(0);
      }
      const keys = this.getKeys();
      if (keys === null) {
         this.setKeys([]);
      }
   }

   get(key: string): any {
      return this.ls.getItem(DATA_FIELD_PREFIX + key);
   }

   set(key: string, data: any): boolean {
      const count = this.getCount() + 1;
      const keys = this.getKeys();
      if (keys.indexOf(key) === -1) {
         keys.push(key);
         this.setKeys(keys);
         this.setCount(count);
      }
      return this.ls.setItem(DATA_FIELD_PREFIX + key, data);
   }

   move(sourceItems: string[], to: string, meta?: any): void {
      const keys = this.getKeys();
      let toIndex;
      sourceItems.forEach((id) => {
         const index = keys.indexOf(id);
         keys.splice(index, 1);
      });
      if (to !== null) {
         toIndex = keys.indexOf(to);
         if (toIndex === -1) {
            return Deferred.fail('Record "to" with key ' + to + ' is not found.') as any;
         }
      }
      const shift = meta && (meta.before || meta.position === 'before') ? 0 : 1;
      sourceItems.forEach((id, index) => {
         keys.splice(toIndex + shift + index, 0, id);
      });
      this.setKeys(keys);
   }

   remove(keys: string | string[]): boolean {
      let count;
      if (!(keys instanceof Array)) {
         count = this.getCount();
         this.removeFromKeys(keys);
         this.setCount(count - 1);
         return this.ls.removeItem(DATA_FIELD_PREFIX + keys);
      }
      for (let i = 0; i < keys.length; i++) {
         const key = keys[i];
         count = this.getCount();
         this.setCount(count - 1);
         this.ls.removeItem(DATA_FIELD_PREFIX + key);
      }
      this.removeFromKeys(keys);
      return true;
   }

   removeFromKeys(keys: string | string[]): void {
      let ks;
      if (keys instanceof Array) {
         ks = keys;
      } else {
         ks = [keys];
      }
      const data = this.getKeys();
      for (let i = 0; i < ks.length; i++) {
         const key = ks[i];
         const index = data.indexOf(key);
         if (index === -1) {
            continue;
         }
         data.splice(index, 1);
      }
      this.setKeys(data);
   }

   getCount(): number {
      return this.ls.getItem(ID_COUNT);
   }

   setCount(count: number): void {
      this.ls.setItem(ID_COUNT, count);
   }

   getKeys(): string[] {
      return this.ls.getItem(KEYS_FIELD);
   }

   setKeys(keys: string[]): void {
      this.ls.setItem(KEYS_FIELD, keys);
   }

   /**
    * Проверка существования ключей
    * @param {String|Array<String>} keys Значение ключа или ключей
    * @return {Boolean} true, если все ключи существуют, иначе false
    */
   existKeys(keys: string[]): boolean {
      const existedKeys = this.getKeys();
      if (existedKeys.length === 0) {
         return false;
      }

      if (keys instanceof Array) {
         for (let i = 0; i < keys.length; i++) {
            if (existedKeys.indexOf(keys[i]) <= -1) {
               return false;
=======
    ls: LocalStorage;

    constructor(ls: LocalStorage) {
        this.ls = ls;
        const count = this.getCount();
        if (count === null) {
            this.setCount(0);
        }
        const keys = this.getKeys();
        if (keys === null) {
            this.setKeys([]);
        }
    }

    get(key: string): any {
        return this.ls.getItem(DATA_FIELD_PREFIX + key);
    }

    set(key: string, data: any): boolean {
        const count = this.getCount() + 1;
        const keys = this.getKeys();
        if (keys.indexOf(key) === -1) {
            keys.push(key);
            this.setKeys(keys);
            this.setCount(count);
        }
        return this.ls.setItem(DATA_FIELD_PREFIX + key, data);
    }

    move(sourceItems: string[], to: string, meta?: any): void {
        const keys = this.getKeys();
        let toIndex;
        sourceItems.forEach((id) => {
            const index = keys.indexOf(id);
            keys.splice(index, 1);
        });
        if (to !== null) {
            toIndex = keys.indexOf(to);
            if (toIndex === -1) {
                return Deferred.fail('Record "to" with key ' + to + ' is not found.');
            }
        }
        const shift = meta && (meta.before || meta.position === 'before') ? 0 : 1;
        sourceItems.forEach((id, index) => {
            keys.splice(toIndex + shift + index, 0, id);
        });
        this.setKeys(keys);
    }

    remove(keys: string | string[]): boolean {
        let count;
        if (!(keys instanceof Array)) {
            count = this.getCount();
            this.removeFromKeys(keys);
            this.setCount(count - 1);
            return this.ls.removeItem(DATA_FIELD_PREFIX + keys);
        }
        for (let i = 0; i < keys.length; i++) {
            const key = keys[i];
            count = this.getCount();
            this.setCount(count - 1);
            this.ls.removeItem(DATA_FIELD_PREFIX + key);
        }
        this.removeFromKeys(keys);
        return true;
    }

    removeFromKeys(keys: string | string[]): void {
        let ks;
        if (keys instanceof Array) {
            ks = keys;
        } else {
            ks = [keys];
        }
        const data = this.getKeys();
        for (let i = 0; i < ks.length; i++) {
            const key = ks[i];
            const index = data.indexOf(key);
            if (index === -1) {
                continue;
            }
            data.splice(index, 1);
        }
        this.setKeys(data);
    }

    getCount(): number {
        return this.ls.getItem(ID_COUNT);
    }

    setCount(count: number): void {
        this.ls.setItem(ID_COUNT, count);
    }

    getKeys(): string[] {
        return this.ls.getItem(KEYS_FIELD);
    }

    setKeys(keys: string[]): void {
        this.ls.setItem(KEYS_FIELD, keys);
    }

    /**
     * Проверка существования ключей
     * @param {String|Array<String>} keys Значение ключа или ключей
     * @return {Boolean} true, если все ключи существуют, иначе false
     */
    existKeys(keys: string[]): boolean {
        const existedKeys = this.getKeys();
        if (existedKeys.length === 0) {
            return false;
        }

        if (keys instanceof Array) {
            for (let i = 0; i < keys.length; i++) {
                if (existedKeys.indexOf(keys[i]) <= -1) {
                    return false;
                }
            }
            return true;
        }

        return (existedKeys.indexOf(keys) > -1);
    }

    reserveId(): string {
        function genId(): string {
            function str(): string {
                return Math.floor((1 + Math.random()) * 0x1d0aa0)
                    .toString(32)
                    .substring(1);
>>>>>>> c2074e12
            }
            return str() + str() + '-' + str() + '-' + str() + '-' + str() + '-' + str() + str();
        }

        let lastId;
        do {
            lastId = genId();
        } while (this.existKeys(lastId));

        return lastId;
    }
}

class ModelManager {
<<<<<<< HEAD
   adapter: adapters.IAdapter | string;
   keyProperty: string;

   constructor(adapter: adapters.IAdapter | string, keyProperty: string) {
      this.adapter = adapter;
      this.keyProperty = keyProperty;
   }

   get(data: object): Model {
      data = object.clonePlain(data, true);
      switch (this.adapter) {
         case 'Types/entity:adapter.RecordSet':
         case 'adapter.recordset':
            return new Model({
               rawData: new Record({rawData: data}),
               adapter: create(this.adapter),
               keyProperty: this.keyProperty
            });

         case 'Types/entity:adapter.Sbis':
         case 'adapter.sbis':
            return this.sbis(data);

         default:
            return new Model({
               rawData: data,
               adapter: create(this.adapter),
                keyProperty: this.keyProperty
            });
      }
   }

   sbis(data: object): Model {
      const rec = new Record({rawData: data});
      const format = rec.getFormat();
      const enumerator = rec.getEnumerator();

      const model = new Model({
         format,
         adapter: create(this.adapter),
          keyProperty: this.keyProperty
      });

      while (enumerator.moveNext()) {
         const key = enumerator.getCurrent();
         model.set(key, rec.get(key));
      }
      return model;
   }
=======
    adapter: adapters.IAdapter | string;
    keyProperty: string;

    constructor(adapter: adapters.IAdapter | string, keyProperty: string) {
        this.adapter = adapter;
        this.keyProperty = keyProperty;
    }

    get(data: object): Model {
        data = object.clonePlain(data, true);
        switch (this.adapter) {
            case 'Types/entity:adapter.RecordSet':
            case 'adapter.recordset':
                return new Model({
                    rawData: new Record({rawData: data}),
                    adapter: create(this.adapter),
                    idProperty: this.keyProperty
                });

            case 'Types/entity:adapter.Sbis':
            case 'adapter.sbis':
                return this.sbis(data);

            default:
                return new Model({
                    rawData: data,
                    adapter: create(this.adapter),
                    idProperty: this.keyProperty
                });
        }
    }

    sbis(data: object): Model {
        const rec = new Record({rawData: data});
        const format = rec.getFormat();
        const enumerator = rec.getEnumerator();

        const model = new Model({
            format,
            adapter: create(this.adapter),
            idProperty: this.keyProperty
        });

        while (enumerator.moveNext()) {
            const key = enumerator.getCurrent();
            model.set(key, rec.get(key));
        }
        return model;
    }
>>>>>>> c2074e12
}

class Converter {
    adapter: adapters.IAdapter | string;
    keyProperty: string;
    modelManager: ModelManager;

    constructor(adapter: adapters.IAdapter | string, keyProperty: string, modelManager: ModelManager) {
        this.adapter = adapter;
        this.keyProperty = keyProperty;
        this.modelManager = modelManager;
    }

    get(data: object[]): RecordSet | object {
        data = object.clonePlain(data, true);
        switch (this.adapter) {
            case 'Types/entity:adapter.RecordSet':
            case 'adapter.recordset':
                return this.recordSet(data);
            case 'Types/entity:adapter.Sbis':
            case 'adapter.sbis':
                return this.sbis(data);
            default:
                return data;
        }
    }

    recordSet(data: object[]): RecordSet {
        const _data = [];
        if (data.length === 0) {
            return new RecordSet({
                rawData: _data,
                idProperty: this.keyProperty
            });
        }

        for (let i = 0; i < data.length; i++) {
            const item = data[i];
            const model = this.modelManager.get(item);
            _data.push(model);
        }
        return new RecordSet({
            rawData: _data,
<<<<<<< HEAD
             keyProperty: this.keyProperty
         });
      }

      for (let i = 0; i < data.length; i++) {
         const item = data[i];
         const model = this.modelManager.get(item);
         _data.push(model);
      }
      return new RecordSet({
         rawData: _data,
          keyProperty: this.keyProperty
      });
   }

   sbis(data: object[]): object {
      if (data.length === 0) {
         return data;
      }
      const rs = new RecordSet({
         adapter: this.adapter
      });

      const format = new Record({rawData: data[0]}).getFormat();

      for (let j = 0; j < data.length; j++) {
         const item = data[j];
         const rec = new Record({
            format,
=======
            idProperty: this.keyProperty
        });
    }

    sbis(data: object[]): object {
        if (data.length === 0) {
            return data;
        }
        const rs = new RecordSet({
>>>>>>> c2074e12
            adapter: this.adapter
        });

        const format = new Record({rawData: data[0]}).getFormat();

        for (let j = 0; j < data.length; j++) {
            const item = data[j];
            const rec = new Record({
                format,
                adapter: this.adapter
            });
            const enumerator = rec.getEnumerator();
            while (enumerator.moveNext()) {
                const key = enumerator.getCurrent();
                rec.set(key, item[key]);
            }
            rs.add(rec);
        }

        return rs.getRawData();
    }
}

/**
 * Общий локальный источник данных для всех вкладок.
 * Источник позволяет хранить данные в локальной сессии браузера.
 * Во всех вкладках будут одни и те же данные.
 *
 * @class Types/_source/LocalSession
 * @mixes Types/_entity/DestroyableMixin
 * @implements Types/_source/ICrud
 * @implements Types/_source/ICrudPlus
 * @implements Types/_source/IData
 * @mixes Types/_entity/OptionsMixin
 * @author Санников Кирилл
 * @public
 * @example
 * Создадим источник со списком объектов солнечной системы:
 * <pre>
 *     var solarSystem = new LocalSession({
 *         data: [
 *             {id: '1', name: 'Sun', kind: 'Star'},
 *             {id: '2', name: 'Mercury', kind: 'Planet'},
 *             {id: '3', name: 'Venus', kind: 'Planet'},
 *             {id: '4', name: 'Earth', kind: 'Planet'},
 *             {id: '5', name: 'Mars', kind: 'Planet'},
 *             {id: '6', name: 'Jupiter', kind: 'Planet'},
 *             {id: '7', name: 'Saturn', kind: 'Planet'},
 *             {id: '8', name: 'Uranus', kind: 'Planet'},
 *             {id: '9', name: 'Neptune', kind: 'Planet'},
 *             {id: '10', name: 'Pluto', kind: 'Dwarf planet'}
 *         ],
 *         keyProperty: 'id'
 *     });
 * </pre>
 */
export default class LocalSession extends mixin<
    OptionsToPropertyMixin
>(
    DestroyableMixin,
    OptionsToPropertyMixin
) implements ICrud, ICrudPlus, IData {
<<<<<<< HEAD
   protected _writable: boolean;

   /**
    * Конструктор модуля, реализующего DataSet
    */
   protected _dataSetModule: string | Function;

   /**
    * @cfg {String|Types/_entity/adapter/IAdapter} Адаптер для работы с форматом данных, выдаваемых источником.
    * По умолчанию {@link Types/_entity/adapter/Json}.
    */
   protected _$adapter: string | adapters.IAdapter;

   /**
    * @cfg {String|Function} Конструктор рекордсетов, порождаемых источником данных.
    * По умолчанию {@link Types/_collection/RecordSet}.
    * @name Types/_source/LocalSession#listModule
    * @see getListModule
    * @see Types/_collection/RecordSet
    * @see Types/di
    * @example
    * Конструктор рекордсета, внедренный в виде названия зарегистрированной зависимости:
    * <pre>
    *    var Users = RecordSet.extend({
    *         getAdministrators: function() {
    *         }
    *      });
    *    Di.register('app.collections.users', Users);
    *    var dataSource = new LocalSession({
    *         listModule: 'app.collections.users'
    *      });
    * </pre>
    */
   protected _$listModule: string | Function;

   /**
    * @cfg {String|Function} Конструктор записей, порождаемых источником данных.
    * По умолчанию {@link Types/_entity/Model}.
    * @name Types/_source/LocalSession#model
    * @see getModel
    * @see Types/_entity/Model
    * @see Types/di
    * @example
    * Конструктор пользовательской модели, внедренный в виде названия зарегистрированной зависимости:
    * <pre>
    *    var User = Model.extend({
    *         identify: function(login, password) {
    *         }
    *      });
    *    Di.register('app.model.user', User);
    *
    *    var dataSource = new LocalSession({
    *         model: 'app.model.user'
    *      });
    * </pre>
    */
   protected _$model: string | Function;

   /**
    * @cfg {String} Название свойства записи, содержащего первичный ключ.
    * @name Types/_source/LocalSession#keyProperty
    * @see getKeyProperty
    * @example
    * Установим свойство 'primaryId' в качестве первичного ключа:
    * <pre>
    *    var dataSource = new LocalSession({
    *       keyProperty: 'primaryId'
    *    });
    * </pre>
    */
   protected _$keyProperty: string;

   /**
    * Свойство данных, в котором лежит основная выборка
    */
   protected _dataSetItemsProperty: string;

   /**
    * Свойство данных, в котором лежит общее кол-во строк, выбранных запросом
    */
   protected _dataSetMetaProperty: string;

   protected _options: any;

   readonly rawManager: RawManager;
   readonly modelManager: ModelManager;
   readonly converter: Converter;

   constructor(options?: IOptions) {
      super();

      if (!('prefix' in options)) {
         throw new Error('"prefix" not found in options.');
      }
      if (!('keyProperty' in options)) {
         throw new Error('"keyProperty" not found in options.');
      }

      OptionsToPropertyMixin.call(this, options);

      this.rawManager = new RawManager(new LocalStorage(options.prefix));
      this.modelManager = new ModelManager(this._$adapter, this._$keyProperty);
      this.converter = new Converter(this._$adapter, this._$keyProperty, this.modelManager);

      this._initData(options.data);
   }

   // region {ICrud}

   readonly '[Types/_source/ICrud]': boolean = true;

   /**
    * Создает пустую запись через источник данных (при этом она не сохраняется в хранилище)
    * @param {Object|Types/_entity/Record} [meta] Дополнительные мета данные, которые могут понадобиться для
    * создания модели
    * @return {Core/Deferred} Асинхронный результат выполнения. В колбэке придет {@link Types/_entity/Model}.
    * @see Types/_entity/Model
    * @example
    * Создадим новый объект:
    * <pre>
    *    solarSystem.create(
    *       {id: '11', name: 'Moon', 'kind': 'Satellite'}
    *    ).addCallback(function(satellite) {
    *       satellite.get('name');//'Moon'
    *    });
    * </pre>
    */
   create(meta?: object): ExtendPromise<Record> {
      const item = itemToObject(meta, this._$adapter);
      if (item[this.getKeyProperty()] === undefined) {
         this.rawManager.reserveId();
      }
      return Deferred.success(this.modelManager.get(item)) as ExtendPromise<any>;
   }

   /**
    * Читает модель из источника данных
    * @param {String|Number} key Первичный ключ модели
    * @return {Core/Deferred} Асинхронный результат выполнения. В колбэке придет
    * @see Types/_entity/Model
    * Прочитаем данные о Солнце:
    * <pre>
    *    solarSystem.read(1).addCallback(function(star) {
    *        star.get('name');//'Sun'
    *     });
    * </pre>
    */
   read(key: any, meta?: object): ExtendPromise<Record> {
      const data = this.rawManager.get(key);
      if (data) {
         return Deferred.success(this.modelManager.get(data)) as ExtendPromise<any>;
      }
      return Deferred.fail('Record with key "' + key + '" does not exist') as ExtendPromise<any>;
   }

   /**
    *
    * Обновляет модель в источнике данных
    * @param {Types/_entity/Model|Types/_collection/RecordSet} data Обновляемая запись или рекордсет
    * @return {Core/Deferred} Асинхронный результат выполнения
    * @example
    * Вернем Плутону статус планеты:
    * <pre>
    *    var pluto = new Model({
    *       keyProperty: 'id'
    *    });
    *    pluto.set({
    *       id: '10',
    *       name: 'Pluto',
    *       kind: 'Planet'
    *    });
    *
    *    solarSystem.update(pluto).addCallback(function() {
    *       alert('Pluto is a planet again!');
    *    });
    * </pre>
    */
   update(data: Record | RecordSet, meta?: Object): ExtendPromise<null> {
      const updateRecord = (record) => {
         let key;
         const keyProperty = record.getKeyProperty ? record.getKeyProperty() : this.getKeyProperty();

         try {
            key = record.get(keyProperty);
         } catch (e) {
            return Deferred.fail('Record keyProperty doesn\'t exist');
         }

         if (key === undefined) {
            key = this.rawManager.reserveId();
         }

         record.set(keyProperty, key);
         const item = itemToObject(record, this._$adapter);
         this.rawManager.set(key, item);
         record.acceptChanges();

         return key;
      };

      const keys = [];
      if (data instanceof RecordSet) {
         data.each((record) => {
            keys.push(updateRecord(record));
         });
      } else {
         keys.push(updateRecord(data));
      }

      return Deferred.success(keys) as ExtendPromise<any>;
   }

   /**
    *
    * Удаляет модель из источника данных
    * @param {String|Array} keys Первичный ключ, или массив первичных ключей модели
    * @return {Core/Deferred} Асинхронный результат выполнения
    * @example
    * Удалим Марс:
    * <pre>
    *    solarSystem.destroy('5').addCallback(function() {
    *       alert('Mars deleted!');
    *    });
    * </pre>
    */
   destroy(keys: any | any[], meta?: Object): ExtendPromise<null> {
      const isExistKeys = this.rawManager.existKeys(keys);
      if (!isExistKeys) {
         return Deferred.fail('Not all keys exist') as ExtendPromise<any>;
      }
      this.rawManager.remove(keys);
      return Deferred.success(true) as ExtendPromise<any>;
   }

   /**
    * Выполняет запрос на выборку
    * @param {Types/_source/Query} [query] Запрос
    * @return {Core/Deferred} Асинхронный результат выполнения. В колбэке придет {@link Types/_source/DataSet}.
    * @see Types/_source/Query
    * @see Types/_source/DataSet
    * @example
    * <pre>
    *   solarSystem.query().addCallbacks(function (ds) {
    *      console.log(ds.getAll().at(0));
    *   });
    * </pre>
    */
   query(query?: Query): ExtendPromise<DataSet> {
      if (query === void 0) {
         query = new Query();
      }
      let data = [];
      const keys = this.rawManager.getKeys();
      for (let i = 0; i < keys.length; i++) {
         data.push(this.rawManager.get(keys[i]));
      }

      const lq = new LocalQuery(query);
      data = lq.order(data);
      data = lq.where(data);
      data = lq.offset(data);
      data = lq.limit(data);
      data = lq.select(data);

      return Deferred.success(this._getDataSet({
         items: this.converter.get(data),
         meta: {
            total: data.length
         }
      })) as ExtendPromise<any>;
   }

   // endregion

   // region ICrudPlus

   readonly '[Types/_source/ICrudPlus]': boolean = true;

   /**
    * Объединяет одну модель с другой
    * @param {String} from Первичный ключ модели-источника (при успешном объедининии модель будет удалена)
    * @param {String} to Первичный ключ модели-приёмника
    * @return {Core/Deferred} Асинхронный результат выполнения
    * @example
    * <pre>
    *  solarSystem.merge('5','6')
    *     .addCallbacks(function () {
    *         alert('Mars became Jupiter!');
    *     })
    * </pre>
    */
   merge(from: string | number, to: string | number): ExtendPromise<any> {
      const fromData = this.rawManager.get(from as string);
      const toData = this.rawManager.get(to as string);
      if (fromData === null || toData === null) {
         return Deferred.fail('Record with key ' + from + ' or ' + to + ' isn\'t exists') as ExtendPromise<any>;
      }
      const data = merge(fromData, toData);
      this.rawManager.set(from as string, data);
      this.rawManager.remove(to as string);
      return Deferred.success(true) as ExtendPromise<any>;
   }

   /**
    * Создает копию модели
    * @param {String} key Первичный ключ модели
    * @return {Core/Deferred} Асинхронный результат выполнения. В колбэке придет
    * {@link Types/_entity/Model копия модели}.
    * @example
    * <pre>
    *   solarSystem.copy('5').addCallbacks(function (copy) {
    *      console.log('New id: ' + copy.getId());
    *   });
    * </pre>
    */
   copy(key: string | number, meta?: Object): ExtendPromise<Record> {
      const myId = this.rawManager.reserveId();
      const from = this.rawManager.get(key as string);
      if (from === null) {
         return Deferred.fail('Record with key ' + from + ' isn\'t exists') as ExtendPromise<any>;
      }
      const to = merge({}, from);
      this.rawManager.set(myId, to);
      return Deferred.success(this.modelManager.get(to)) as ExtendPromise<any>;
   }

   /**
    * Производит перемещение записи.
    * @param {Array} from Перемещаемая модель.
    * @param {String} to Идентификатор целевой записи, относительно которой позиционируются перемещаемые.
    * @param {MoveMetaConfig} [meta] Дополнительные мета данные.
    * @return {Core/Deferred} Асинхронный результат выполнения.
    * @example
    * <pre>
    * var ls = new LocalStorage('mdl_solarsystem');
    * solarSystem.move('6','3',{position: 'after'})
    *    .addCallbacks(function () {
    *       console.log(ls.getItem('i')[3] === '6');
    *    })
    * </pre>
    */
   move(items: string | number | Array<string | number>, target: string | number, meta?: any): ExtendPromise<any> {
      const keys = this.rawManager.getKeys();
      const sourceItems = [];
      if (!(items instanceof Array)) {
         items = [items];
      }
      items.forEach((id) => {
         const index = keys.indexOf(id as string);
         if (index === -1) {
            return Deferred.fail(`Record "items" with key "${items}" is not found.`);
         }
         sourceItems.push(id);
      });
      if (meta.position === 'on') {
         return Deferred.success(this._hierarchyMove(sourceItems, target, meta, keys)) as ExtendPromise<any>;
      }
      return Deferred.success(this.rawManager.move(sourceItems, target as string, meta)) as ExtendPromise<any>;
   }

   // endregion

   // region IData

   readonly '[Types/_source/IData]': boolean = true;

   getKeyProperty(): string {
      return this._$keyProperty;
   }

   setKeyProperty(name: string): void {
      throw new Error('Method is not supported');
   }

   getAdapter(): adapters.IAdapter {
      return create<adapters.IAdapter>(this._$adapter);
   }

   getListModule(): Function | string {
      return this._$listModule;
   }

   setListModule(listModule: Function | string): void {
      this._$listModule = listModule;
   }

   getModel(): string | Function {
      return this._$model;
   }

   setModel(model: string | Function): void {
      this._$model = model;
   }

   // endregion

   // region protected

   /**
    * Инициализирует данные источника, переданные в конструктор
    * @protected
    */
   protected _initData(data: object): void {
      if (!data) {
         return;
      }

      if (isJsonAdapter(this._$adapter)) {
         initJsonData(this, data);
         return;
      }

      const adapter = this.getAdapter().forTable(data);
      const handler = (record) => {
         this.update(record);
      };
      for (let i = 0; i < adapter.getCount(); i++) {
         const meta = adapter.at(i);
         this.create(meta).addCallback(handler);
      }
   }

   /**
    * Создает новый экземпляр dataSet
    * @param rawData данные
    * @protected
    */
   protected _getDataSet(rawData: any): DataSet {
      return create<DataSet>(// eslint-disable-line new-cap
         this._dataSetModule,
         {...{
            writable: this._writable,
            adapter: this.getAdapter(),
            model: this.getModel(),
            listModule: this.getListModule(),
            keyProperty: this.getKeyProperty()
         }, ...{
            rawData,
            itemsProperty: this._dataSetItemsProperty,
            metaProperty: this._dataSetMetaProperty
         }}
      );
   }

   protected _hierarchyMove(sourceItems: any[], to: string | number, meta: any, keys: string[]): void {
      let toIndex;
      let parentValue;
      if (!meta.parentProperty) {
         return Deferred.fail('Parent property is not defined') as any;
      }
      if (to) {
         toIndex = keys.indexOf(to as string);
         if (toIndex === -1) {
            return Deferred.fail('Record "to" with key ' + to + ' is not found.') as any;
         }
         const item = this.rawManager.get(keys[toIndex]);
         parentValue = item[meta.parentProperty];
      } else {
         parentValue = null;
      }
      sourceItems.forEach((id) => {
         const item = this.rawManager.get(id);
         item[meta.parentProperty] = parentValue;
         this.rawManager.set(id, item);
      });
   }

   protected _reorderMove(sourceItems: any[], to: string, meta: any, keys: string[]): void {
      let toIndex;
      sourceItems.forEach((id) => {
         const index = keys.indexOf(id);
         keys.splice(index, 1);
      });
      if (to !== null) {
         toIndex = keys.indexOf(to);
         if (toIndex === -1) {
            return Deferred.fail('Record "to" with key ' + to + ' is not found.') as any;
         }
      }
      const shift = meta && (meta.before || meta.position === 'before') ? 0 : 1;
      sourceItems.forEach((id, index) => {
         keys.splice(toIndex + shift + index, 0, id);
      });
      this.rawManager.setKeys(keys);
   }

   // endregion
=======
    protected _writable: boolean;

    /**
     * Конструктор модуля, реализующего DataSet
     */
    protected _dataSetModule: string | Function;

    /**
     * @cfg {String|Types/_entity/adapter/IAdapter} Адаптер для работы с форматом данных, выдаваемых источником.
     * По умолчанию {@link Types/_entity/adapter/Json}.
     */
    protected _$adapter: string | adapters.IAdapter;

    /**
     * @cfg {String|Function} Конструктор рекордсетов, порождаемых источником данных.
     * По умолчанию {@link Types/_collection/RecordSet}.
     * @name Types/_source/LocalSession#listModule
     * @see getListModule
     * @see Types/_collection/RecordSet
     * @see Types/di
     * @example
     * Конструктор рекордсета, внедренный в виде названия зарегистрированной зависимости:
     * <pre>
     *     var Users = RecordSet.extend({
     *            getAdministrators: function() {
     *            }
     *        });
     *     Di.register('app.collections.users', Users);
     *     var dataSource = new LocalSession({
     *            listModule: 'app.collections.users'
     *        });
     * </pre>
     */
    protected _$listModule: string | Function;

    /**
     * @cfg {String|Function} Конструктор записей, порождаемых источником данных.
     * По умолчанию {@link Types/_entity/Model}.
     * @name Types/_source/LocalSession#model
     * @see getModel
     * @see Types/_entity/Model
     * @see Types/di
     * @example
     * Конструктор пользовательской модели, внедренный в виде названия зарегистрированной зависимости:
     * <pre>
     *     var User = Model.extend({
     *            identify: function(login, password) {
     *            }
     *        });
     *     Di.register('app.model.user', User);
     *
     *     var dataSource = new LocalSession({
     *            model: 'app.model.user'
     *        });
     * </pre>
     */
    protected _$model: string | Function;

    /**
     * @cfg {String} Название свойства записи, содержащего первичный ключ.
     * @name Types/_source/LocalSession#keyProperty
     * @see getKeyProperty
     * @example
     * Установим свойство 'primaryId' в качестве первичного ключа:
     * <pre>
     *     var dataSource = new LocalSession({
     *         keyProperty: 'primaryId'
     *     });
     * </pre>
     */
    protected _$keyProperty: string;

    /**
     * Свойство данных, в котором лежит основная выборка
     */
    protected _dataSetItemsProperty: string;

    /**
     * Свойство данных, в котором лежит общее кол-во строк, выбранных запросом
     */
    protected _dataSetMetaProperty: string;

    protected _options: any;

    readonly rawManager: RawManager;
    readonly modelManager: ModelManager;
    readonly converter: Converter;

    constructor(options?: IOptions) {
        super();

        if (!('prefix' in options)) {
            throw new Error('"prefix" not found in options.');
        }
        if (!('keyProperty' in options)) {
            throw new Error('"keyProperty" not found in options.');
        }

        OptionsToPropertyMixin.call(this, options);

        this.rawManager = new RawManager(new LocalStorage(options.prefix));
        this.modelManager = new ModelManager(this._$adapter, this._$keyProperty);
        this.converter = new Converter(this._$adapter, this._$keyProperty, this.modelManager);

        this._initData(options.data);
    }

    // region {ICrud}

    readonly '[Types/_source/ICrud]': boolean = true;

    /**
     * Создает пустую запись через источник данных (при этом она не сохраняется в хранилище)
     * @param {Object|Types/_entity/Record} [meta] Дополнительные мета данные, которые могут понадобиться для
     * создания модели
     * @return {Core/Deferred} Асинхронный результат выполнения. В колбэке придет {@link Types/_entity/Model}.
     * @see Types/_entity/Model
     * @example
     * Создадим новый объект:
     * <pre>
     *     solarSystem.create(
     *         {id: '11', name: 'Moon', 'kind': 'Satellite'}
     *     ).addCallback(function(satellite) {
     *         satellite.get('name');//'Moon'
     *     });
     * </pre>
     */
    create(meta?: object): ExtendPromise<Record> {
        const item = itemToObject(meta, this._$adapter);
        if (item[this.getKeyProperty()] === undefined) {
            this.rawManager.reserveId();
        }
        return Deferred.success(this.modelManager.get(item));
    }

    /**
     * Читает модель из источника данных
     * @param {String|Number} key Первичный ключ модели
     * @return {Core/Deferred} Асинхронный результат выполнения. В колбэке придет
     * @see Types/_entity/Model
     * Прочитаем данные о Солнце:
     * <pre>
     *     solarSystem.read(1).addCallback(function(star) {
     *          star.get('name');//'Sun'
     *      });
     * </pre>
     */
    read(key: any, meta?: object): ExtendPromise<Record> {
        const data = this.rawManager.get(key);
        if (data) {
            return Deferred.success(this.modelManager.get(data));
        }
        return Deferred.fail('Record with key "' + key + '" does not exist');
    }

    /**
     *
     * Обновляет модель в источнике данных
     * @param {Types/_entity/Model|Types/_collection/RecordSet} data Обновляемая запись или рекордсет
     * @return {Core/Deferred} Асинхронный результат выполнения
     * @example
     * Вернем Плутону статус планеты:
     * <pre>
     *     var pluto = new Model({
     *         keyProperty: 'id'
     *     });
     *     pluto.set({
     *         id: '10',
     *         name: 'Pluto',
     *         kind: 'Planet'
     *     });
     *
     *     solarSystem.update(pluto).addCallback(function() {
     *         alert('Pluto is a planet again!');
     *     });
     * </pre>
     */
    update(data: Record | RecordSet, meta?: Object): ExtendPromise<null> {
        const updateRecord = (record) => {
            let key;
            const keyProperty = record.getIdProperty ? record.getIdProperty() : this.getKeyProperty();

            try {
                key = record.get(keyProperty);
            } catch (e) {
                return Deferred.fail('Record keyProperty doesn\'t exist');
            }

            if (key === undefined) {
                key = this.rawManager.reserveId();
            }

            record.set(keyProperty, key);
            const item = itemToObject(record, this._$adapter);
            this.rawManager.set(key, item);
            record.acceptChanges();

            return key;
        };

        const keys = [];
        if (data instanceof RecordSet) {
            data.each((record) => {
                keys.push(updateRecord(record));
            });
        } else {
            keys.push(updateRecord(data));
        }

        return Deferred.success(keys);
    }

    /**
     *
     * Удаляет модель из источника данных
     * @param {String|Array} keys Первичный ключ, или массив первичных ключей модели
     * @return {Core/Deferred} Асинхронный результат выполнения
     * @example
     * Удалим Марс:
     * <pre>
     *     solarSystem.destroy('5').addCallback(function() {
     *         alert('Mars deleted!');
     *     });
     * </pre>
     */
    destroy(keys: any | any[], meta?: Object): ExtendPromise<null> {
        const isExistKeys = this.rawManager.existKeys(keys);
        if (!isExistKeys) {
            return Deferred.fail('Not all keys exist');
        }
        this.rawManager.remove(keys);
        return Deferred.success(true);
    }

    /**
     * Выполняет запрос на выборку
     * @param {Types/_source/Query} [query] Запрос
     * @return {Core/Deferred} Асинхронный результат выполнения. В колбэке придет {@link Types/_source/DataSet}.
     * @see Types/_source/Query
     * @see Types/_source/DataSet
     * @example
     * <pre>
     *    solarSystem.query().addCallbacks(function (ds) {
     *        console.log(ds.getAll().at(0));
     *    });
     * </pre>
     */
    query(query: Query): ExtendPromise<DataSet> {
        if (query === void 0) {
            query = new Query();
        }
        let data = [];
        const keys = this.rawManager.getKeys();
        for (let i = 0; i < keys.length; i++) {
            data.push(this.rawManager.get(keys[i]));
        }

        const lq = new LocalQuery(query);
        data = lq.order(data);
        data = lq.where(data);
        data = lq.offset(data);
        data = lq.limit(data);
        data = lq.select(data);

        return Deferred.success(this._getDataSet({
            items: this.converter.get(data),
            meta: {
                total: data.length
            }
        }));
    }

    // endregion

    // region ICrudPlus

    readonly '[Types/_source/ICrudPlus]': boolean = true;

    /**
     * Объединяет одну модель с другой
     * @param {String} from Первичный ключ модели-источника (при успешном объедининии модель будет удалена)
     * @param {String} to Первичный ключ модели-приёмника
     * @return {Core/Deferred} Асинхронный результат выполнения
     * @example
     * <pre>
     *  solarSystem.merge('5','6')
     *      .addCallbacks(function () {
     *            alert('Mars became Jupiter!');
     *      })
     * </pre>
     */
    merge(from: string | number, to: string | number): ExtendPromise<any> {
        const fromData = this.rawManager.get(from as string);
        const toData = this.rawManager.get(to as string);
        if (fromData === null || toData === null) {
            return Deferred.fail('Record with key ' + from + ' or ' + to + ' isn\'t exists');
        }
        const data = merge(fromData, toData);
        this.rawManager.set(from as string, data);
        this.rawManager.remove(to as string);
        return Deferred.success(true);
    }

    /**
     * Создает копию модели
     * @param {String} key Первичный ключ модели
     * @return {Core/Deferred} Асинхронный результат выполнения. В колбэке придет
     * {@link Types/_entity/Model копия модели}.
     * @example
     * <pre>
     *    solarSystem.copy('5').addCallbacks(function (copy) {
     *        console.log('New id: ' + copy.getId());
     *    });
     * </pre>
     */
    copy(key: string | number, meta?: Object): ExtendPromise<Record> {
        const myId = this.rawManager.reserveId();
        const from = this.rawManager.get(key as string);
        if (from === null) {
            return Deferred.fail('Record with key ' + from + ' isn\'t exists');
        }
        const to = merge({}, from);
        this.rawManager.set(myId, to);
        return Deferred.success(this.modelManager.get(to));
    }

    /**
     * Производит перемещение записи.
     * @param {Array} from Перемещаемая модель.
     * @param {String} to Идентификатор целевой записи, относительно которой позиционируются перемещаемые.
     * @param {MoveMetaConfig} [meta] Дополнительные мета данные.
     * @return {Core/Deferred} Асинхронный результат выполнения.
     * @example
     * <pre>
     * var ls = new LocalStorage('mdl_solarsystem');
     * solarSystem.move('6','3',{position: 'after'})
     *     .addCallbacks(function () {
     *         console.log(ls.getItem('i')[3] === '6');
     *     })
     * </pre>
     */
    move(items: Array<string | number>, target: string | number, meta?: any): ExtendPromise<any> {
        const keys = this.rawManager.getKeys();
        const sourceItems = [];
        if (!(items instanceof Array)) {
            items = [items];
        }
        items.forEach((id) => {
            const index = keys.indexOf(id as string);
            if (index === -1) {
                return Deferred.fail(`Record "items" with key "${items}" is not found.`);
            }
            sourceItems.push(id);
        });
        if (meta.position === 'on') {
            return Deferred.success(this._hierarchyMove(sourceItems, target, meta, keys));
        }
        return Deferred.success(this.rawManager.move(sourceItems, target as string, meta));
    }

    // endregion

    // region IData

    readonly '[Types/_source/IData]': boolean = true;

    getKeyProperty(): string {
        return this._$keyProperty;
    }

    setKeyProperty(name: string): void {
        throw new Error('Method is not supported');
    }

    getAdapter(): adapters.IAdapter {
        return create<adapters.IAdapter>(this._$adapter);
    }

    getListModule(): Function | string {
        return this._$listModule;
    }

    setListModule(listModule: Function | string): void {
        this._$listModule = listModule;
    }

    getModel(): string | Function {
        return this._$model;
    }

    setModel(model: string | Function): void {
        this._$model = model;
    }

    // endregion

    // region protected

    /**
     * Инициализирует данные источника, переданные в конструктор
     * @protected
     */
    protected _initData(data: object): void {
        if (!data) {
            return;
        }

        if (isJsonAdapter(this._$adapter)) {
            initJsonData(this, data);
            return;
        }

        const adapter = this.getAdapter().forTable(data);
        const handler = (record) => {
            this.update(record);
        };
        for (let i = 0; i < adapter.getCount(); i++) {
            const meta = adapter.at(i);
            this.create(meta).addCallback(handler);
        }
    }

    /**
     * Создает новый экземпляр dataSet
     * @param rawData данные
     * @protected
     */
    protected _getDataSet(rawData: any): DataSet {
        return create<DataSet>(// eslint-disable-line new-cap
            this._dataSetModule,
            {...{
                writable: this._writable,
                adapter: this.getAdapter(),
                model: this.getModel(),
                listModule: this.getListModule(),
                keyProperty: this.getKeyProperty()
            }, ...{
                rawData,
                itemsProperty: this._dataSetItemsProperty,
                metaProperty: this._dataSetMetaProperty
            }}
        );
    }

    protected _hierarchyMove(sourceItems: any[], to: string | number, meta: any, keys: string[]): void {
        let toIndex;
        let parentValue;
        if (!meta.parentProperty) {
            return Deferred.fail('Parent property is not defined');
        }
        if (to) {
            toIndex = keys.indexOf(to as string);
            if (toIndex === -1) {
                return Deferred.fail('Record "to" with key ' + to + ' is not found.');
            }
            const item = this.rawManager.get(keys[toIndex]);
            parentValue = item[meta.parentProperty];
        } else {
            parentValue = null;
        }
        sourceItems.forEach((id) => {
            const item = this.rawManager.get(id);
            item[meta.parentProperty] = parentValue;
            this.rawManager.set(id, item);
        });
    }

    protected _reorderMove(sourceItems: any[], to: string, meta: any, keys: string[]): void {
        let toIndex;
        sourceItems.forEach((id) => {
            const index = keys.indexOf(id);
            keys.splice(index, 1);
        });
        if (to !== null) {
            toIndex = keys.indexOf(to);
            if (toIndex === -1) {
                return Deferred.fail('Record "to" with key ' + to + ' is not found.');
            }
        }
        const shift = meta && (meta.before || meta.position === 'before') ? 0 : 1;
        sourceItems.forEach((id, index) => {
            keys.splice(toIndex + shift + index, 0, id);
        });
        this.rawManager.setKeys(keys);
    }

    // endregion
>>>>>>> c2074e12
}

Object.assign(LocalSession.prototype, {
    '[Types/_source/LocalSession]': true,
    _moduleName: 'Types/source:LocalSession',
    _writable: ReadWriteMixin.prototype.writable,
    _dataSetModule: 'Types/source:DataSet',
    _$adapter: 'Types/entity:adapter.Json',
    _$listModule: 'Types/collection:RecordSet',
    _$model: 'Types/entity:Model',
    _$keyProperty: '',
    _dataSetItemsProperty: 'items',
    _dataSetMetaProperty: 'meta',
    _options: {
        prefix: '',
        model: Model,
        data: []
    }
});

register('Types/source:LocalSession', LocalSession, {instantiate: false});<|MERGE_RESOLUTION|>--- conflicted
+++ resolved
@@ -75,16 +75,10 @@
 }
 
 interface IOptions {
-<<<<<<< HEAD
    prefix: string;
    keyProperty: string;
    data?: object;
    adapter?: String | Function;
-=======
-    prefix: string;
-    keyProperty: string;
-    data?: object;
->>>>>>> c2074e12
 }
 
 class WhereTokenizer {
@@ -289,35 +283,34 @@
 }
 
 class RawManager {
-<<<<<<< HEAD
-   ls: LocalStorage;
-
-   constructor(ls: LocalStorage) {
-      this.ls = ls;
-      const count = this.getCount();
-      if (count === null) {
-         this.setCount(0);
-      }
-      const keys = this.getKeys();
-      if (keys === null) {
-         this.setKeys([]);
-      }
-   }
-
-   get(key: string): any {
-      return this.ls.getItem(DATA_FIELD_PREFIX + key);
-   }
-
-   set(key: string, data: any): boolean {
-      const count = this.getCount() + 1;
-      const keys = this.getKeys();
-      if (keys.indexOf(key) === -1) {
-         keys.push(key);
-         this.setKeys(keys);
-         this.setCount(count);
-      }
-      return this.ls.setItem(DATA_FIELD_PREFIX + key, data);
-   }
+    ls: LocalStorage;
+
+    constructor(ls: LocalStorage) {
+        this.ls = ls;
+        const count = this.getCount();
+        if (count === null) {
+            this.setCount(0);
+        }
+        const keys = this.getKeys();
+        if (keys === null) {
+            this.setKeys([]);
+        }
+    }
+
+    get(key: string): any {
+        return this.ls.getItem(DATA_FIELD_PREFIX + key);
+    }
+
+    set(key: string, data: any): boolean {
+        const count = this.getCount() + 1;
+        const keys = this.getKeys();
+        if (keys.indexOf(key) === -1) {
+            keys.push(key);
+            this.setKeys(keys);
+            this.setCount(count);
+        }
+        return this.ls.setItem(DATA_FIELD_PREFIX + key, data);
+    }
 
    move(sourceItems: string[], to: string, meta?: any): void {
       const keys = this.getKeys();
@@ -339,124 +332,6 @@
       this.setKeys(keys);
    }
 
-   remove(keys: string | string[]): boolean {
-      let count;
-      if (!(keys instanceof Array)) {
-         count = this.getCount();
-         this.removeFromKeys(keys);
-         this.setCount(count - 1);
-         return this.ls.removeItem(DATA_FIELD_PREFIX + keys);
-      }
-      for (let i = 0; i < keys.length; i++) {
-         const key = keys[i];
-         count = this.getCount();
-         this.setCount(count - 1);
-         this.ls.removeItem(DATA_FIELD_PREFIX + key);
-      }
-      this.removeFromKeys(keys);
-      return true;
-   }
-
-   removeFromKeys(keys: string | string[]): void {
-      let ks;
-      if (keys instanceof Array) {
-         ks = keys;
-      } else {
-         ks = [keys];
-      }
-      const data = this.getKeys();
-      for (let i = 0; i < ks.length; i++) {
-         const key = ks[i];
-         const index = data.indexOf(key);
-         if (index === -1) {
-            continue;
-         }
-         data.splice(index, 1);
-      }
-      this.setKeys(data);
-   }
-
-   getCount(): number {
-      return this.ls.getItem(ID_COUNT);
-   }
-
-   setCount(count: number): void {
-      this.ls.setItem(ID_COUNT, count);
-   }
-
-   getKeys(): string[] {
-      return this.ls.getItem(KEYS_FIELD);
-   }
-
-   setKeys(keys: string[]): void {
-      this.ls.setItem(KEYS_FIELD, keys);
-   }
-
-   /**
-    * Проверка существования ключей
-    * @param {String|Array<String>} keys Значение ключа или ключей
-    * @return {Boolean} true, если все ключи существуют, иначе false
-    */
-   existKeys(keys: string[]): boolean {
-      const existedKeys = this.getKeys();
-      if (existedKeys.length === 0) {
-         return false;
-      }
-
-      if (keys instanceof Array) {
-         for (let i = 0; i < keys.length; i++) {
-            if (existedKeys.indexOf(keys[i]) <= -1) {
-               return false;
-=======
-    ls: LocalStorage;
-
-    constructor(ls: LocalStorage) {
-        this.ls = ls;
-        const count = this.getCount();
-        if (count === null) {
-            this.setCount(0);
-        }
-        const keys = this.getKeys();
-        if (keys === null) {
-            this.setKeys([]);
-        }
-    }
-
-    get(key: string): any {
-        return this.ls.getItem(DATA_FIELD_PREFIX + key);
-    }
-
-    set(key: string, data: any): boolean {
-        const count = this.getCount() + 1;
-        const keys = this.getKeys();
-        if (keys.indexOf(key) === -1) {
-            keys.push(key);
-            this.setKeys(keys);
-            this.setCount(count);
-        }
-        return this.ls.setItem(DATA_FIELD_PREFIX + key, data);
-    }
-
-    move(sourceItems: string[], to: string, meta?: any): void {
-        const keys = this.getKeys();
-        let toIndex;
-        sourceItems.forEach((id) => {
-            const index = keys.indexOf(id);
-            keys.splice(index, 1);
-        });
-        if (to !== null) {
-            toIndex = keys.indexOf(to);
-            if (toIndex === -1) {
-                return Deferred.fail('Record "to" with key ' + to + ' is not found.');
-            }
-        }
-        const shift = meta && (meta.before || meta.position === 'before') ? 0 : 1;
-        sourceItems.forEach((id, index) => {
-            keys.splice(toIndex + shift + index, 0, id);
-        });
-        this.setKeys(keys);
-    }
-
     remove(keys: string | string[]): boolean {
         let count;
         if (!(keys instanceof Array)) {
@@ -539,7 +414,6 @@
                 return Math.floor((1 + Math.random()) * 0x1d0aa0)
                     .toString(32)
                     .substring(1);
->>>>>>> c2074e12
             }
             return str() + str() + '-' + str() + '-' + str() + '-' + str() + '-' + str() + str();
         }
@@ -554,14 +428,13 @@
 }
 
 class ModelManager {
-<<<<<<< HEAD
-   adapter: adapters.IAdapter | string;
-   keyProperty: string;
-
-   constructor(adapter: adapters.IAdapter | string, keyProperty: string) {
-      this.adapter = adapter;
-      this.keyProperty = keyProperty;
-   }
+    adapter: adapters.IAdapter | string;
+    keyProperty: string;
+
+    constructor(adapter: adapters.IAdapter | string, keyProperty: string) {
+        this.adapter = adapter;
+        this.keyProperty = keyProperty;
+    }
 
    get(data: object): Model {
       data = object.clonePlain(data, true);
@@ -574,9 +447,9 @@
                keyProperty: this.keyProperty
             });
 
-         case 'Types/entity:adapter.Sbis':
-         case 'adapter.sbis':
-            return this.sbis(data);
+            case 'Types/entity:adapter.Sbis':
+            case 'adapter.sbis':
+                return this.sbis(data);
 
          default:
             return new Model({
@@ -587,10 +460,10 @@
       }
    }
 
-   sbis(data: object): Model {
-      const rec = new Record({rawData: data});
-      const format = rec.getFormat();
-      const enumerator = rec.getEnumerator();
+    sbis(data: object): Model {
+        const rec = new Record({rawData: data});
+        const format = rec.getFormat();
+        const enumerator = rec.getEnumerator();
 
       const model = new Model({
          format,
@@ -598,63 +471,12 @@
           keyProperty: this.keyProperty
       });
 
-      while (enumerator.moveNext()) {
-         const key = enumerator.getCurrent();
-         model.set(key, rec.get(key));
-      }
-      return model;
-   }
-=======
-    adapter: adapters.IAdapter | string;
-    keyProperty: string;
-
-    constructor(adapter: adapters.IAdapter | string, keyProperty: string) {
-        this.adapter = adapter;
-        this.keyProperty = keyProperty;
-    }
-
-    get(data: object): Model {
-        data = object.clonePlain(data, true);
-        switch (this.adapter) {
-            case 'Types/entity:adapter.RecordSet':
-            case 'adapter.recordset':
-                return new Model({
-                    rawData: new Record({rawData: data}),
-                    adapter: create(this.adapter),
-                    idProperty: this.keyProperty
-                });
-
-            case 'Types/entity:adapter.Sbis':
-            case 'adapter.sbis':
-                return this.sbis(data);
-
-            default:
-                return new Model({
-                    rawData: data,
-                    adapter: create(this.adapter),
-                    idProperty: this.keyProperty
-                });
-        }
-    }
-
-    sbis(data: object): Model {
-        const rec = new Record({rawData: data});
-        const format = rec.getFormat();
-        const enumerator = rec.getEnumerator();
-
-        const model = new Model({
-            format,
-            adapter: create(this.adapter),
-            idProperty: this.keyProperty
-        });
-
         while (enumerator.moveNext()) {
             const key = enumerator.getCurrent();
             model.set(key, rec.get(key));
         }
         return model;
     }
->>>>>>> c2074e12
 }
 
 class Converter {
@@ -682,23 +504,11 @@
         }
     }
 
-    recordSet(data: object[]): RecordSet {
-        const _data = [];
-        if (data.length === 0) {
-            return new RecordSet({
-                rawData: _data,
-                idProperty: this.keyProperty
-            });
-        }
-
-        for (let i = 0; i < data.length; i++) {
-            const item = data[i];
-            const model = this.modelManager.get(item);
-            _data.push(model);
-        }
-        return new RecordSet({
+   recordSet(data: object[]): RecordSet {
+      const _data = [];
+      if (data.length === 0) {
+         return new RecordSet({
             rawData: _data,
-<<<<<<< HEAD
              keyProperty: this.keyProperty
          });
       }
@@ -714,31 +524,11 @@
       });
    }
 
-   sbis(data: object[]): object {
-      if (data.length === 0) {
-         return data;
-      }
-      const rs = new RecordSet({
-         adapter: this.adapter
-      });
-
-      const format = new Record({rawData: data[0]}).getFormat();
-
-      for (let j = 0; j < data.length; j++) {
-         const item = data[j];
-         const rec = new Record({
-            format,
-=======
-            idProperty: this.keyProperty
-        });
-    }
-
     sbis(data: object[]): object {
         if (data.length === 0) {
             return data;
         }
         const rs = new RecordSet({
->>>>>>> c2074e12
             adapter: this.adapter
         });
 
@@ -801,117 +591,116 @@
     DestroyableMixin,
     OptionsToPropertyMixin
 ) implements ICrud, ICrudPlus, IData {
-<<<<<<< HEAD
-   protected _writable: boolean;
-
-   /**
-    * Конструктор модуля, реализующего DataSet
-    */
-   protected _dataSetModule: string | Function;
-
-   /**
-    * @cfg {String|Types/_entity/adapter/IAdapter} Адаптер для работы с форматом данных, выдаваемых источником.
-    * По умолчанию {@link Types/_entity/adapter/Json}.
-    */
-   protected _$adapter: string | adapters.IAdapter;
-
-   /**
-    * @cfg {String|Function} Конструктор рекордсетов, порождаемых источником данных.
-    * По умолчанию {@link Types/_collection/RecordSet}.
-    * @name Types/_source/LocalSession#listModule
-    * @see getListModule
-    * @see Types/_collection/RecordSet
-    * @see Types/di
-    * @example
-    * Конструктор рекордсета, внедренный в виде названия зарегистрированной зависимости:
-    * <pre>
-    *    var Users = RecordSet.extend({
-    *         getAdministrators: function() {
-    *         }
-    *      });
-    *    Di.register('app.collections.users', Users);
-    *    var dataSource = new LocalSession({
-    *         listModule: 'app.collections.users'
-    *      });
-    * </pre>
-    */
-   protected _$listModule: string | Function;
-
-   /**
-    * @cfg {String|Function} Конструктор записей, порождаемых источником данных.
-    * По умолчанию {@link Types/_entity/Model}.
-    * @name Types/_source/LocalSession#model
-    * @see getModel
-    * @see Types/_entity/Model
-    * @see Types/di
-    * @example
-    * Конструктор пользовательской модели, внедренный в виде названия зарегистрированной зависимости:
-    * <pre>
-    *    var User = Model.extend({
-    *         identify: function(login, password) {
-    *         }
-    *      });
-    *    Di.register('app.model.user', User);
-    *
-    *    var dataSource = new LocalSession({
-    *         model: 'app.model.user'
-    *      });
-    * </pre>
-    */
-   protected _$model: string | Function;
-
-   /**
-    * @cfg {String} Название свойства записи, содержащего первичный ключ.
-    * @name Types/_source/LocalSession#keyProperty
-    * @see getKeyProperty
-    * @example
-    * Установим свойство 'primaryId' в качестве первичного ключа:
-    * <pre>
-    *    var dataSource = new LocalSession({
-    *       keyProperty: 'primaryId'
-    *    });
-    * </pre>
-    */
-   protected _$keyProperty: string;
-
-   /**
-    * Свойство данных, в котором лежит основная выборка
-    */
-   protected _dataSetItemsProperty: string;
-
-   /**
-    * Свойство данных, в котором лежит общее кол-во строк, выбранных запросом
-    */
-   protected _dataSetMetaProperty: string;
-
-   protected _options: any;
-
-   readonly rawManager: RawManager;
-   readonly modelManager: ModelManager;
-   readonly converter: Converter;
-
-   constructor(options?: IOptions) {
-      super();
-
-      if (!('prefix' in options)) {
-         throw new Error('"prefix" not found in options.');
-      }
-      if (!('keyProperty' in options)) {
-         throw new Error('"keyProperty" not found in options.');
-      }
-
-      OptionsToPropertyMixin.call(this, options);
-
-      this.rawManager = new RawManager(new LocalStorage(options.prefix));
-      this.modelManager = new ModelManager(this._$adapter, this._$keyProperty);
-      this.converter = new Converter(this._$adapter, this._$keyProperty, this.modelManager);
-
-      this._initData(options.data);
-   }
-
-   // region {ICrud}
-
-   readonly '[Types/_source/ICrud]': boolean = true;
+    protected _writable: boolean;
+
+    /**
+     * Конструктор модуля, реализующего DataSet
+     */
+    protected _dataSetModule: string | Function;
+
+    /**
+     * @cfg {String|Types/_entity/adapter/IAdapter} Адаптер для работы с форматом данных, выдаваемых источником.
+     * По умолчанию {@link Types/_entity/adapter/Json}.
+     */
+    protected _$adapter: string | adapters.IAdapter;
+
+    /**
+     * @cfg {String|Function} Конструктор рекордсетов, порождаемых источником данных.
+     * По умолчанию {@link Types/_collection/RecordSet}.
+     * @name Types/_source/LocalSession#listModule
+     * @see getListModule
+     * @see Types/_collection/RecordSet
+     * @see Types/di
+     * @example
+     * Конструктор рекордсета, внедренный в виде названия зарегистрированной зависимости:
+     * <pre>
+     *     var Users = RecordSet.extend({
+     *            getAdministrators: function() {
+     *            }
+     *        });
+     *     Di.register('app.collections.users', Users);
+     *     var dataSource = new LocalSession({
+     *            listModule: 'app.collections.users'
+     *        });
+     * </pre>
+     */
+    protected _$listModule: string | Function;
+
+    /**
+     * @cfg {String|Function} Конструктор записей, порождаемых источником данных.
+     * По умолчанию {@link Types/_entity/Model}.
+     * @name Types/_source/LocalSession#model
+     * @see getModel
+     * @see Types/_entity/Model
+     * @see Types/di
+     * @example
+     * Конструктор пользовательской модели, внедренный в виде названия зарегистрированной зависимости:
+     * <pre>
+     *     var User = Model.extend({
+     *            identify: function(login, password) {
+     *            }
+     *        });
+     *     Di.register('app.model.user', User);
+     *
+     *     var dataSource = new LocalSession({
+     *            model: 'app.model.user'
+     *        });
+     * </pre>
+     */
+    protected _$model: string | Function;
+
+    /**
+     * @cfg {String} Название свойства записи, содержащего первичный ключ.
+     * @name Types/_source/LocalSession#keyProperty
+     * @see getKeyProperty
+     * @example
+     * Установим свойство 'primaryId' в качестве первичного ключа:
+     * <pre>
+     *     var dataSource = new LocalSession({
+     *         keyProperty: 'primaryId'
+     *     });
+     * </pre>
+     */
+    protected _$keyProperty: string;
+
+    /**
+     * Свойство данных, в котором лежит основная выборка
+     */
+    protected _dataSetItemsProperty: string;
+
+    /**
+     * Свойство данных, в котором лежит общее кол-во строк, выбранных запросом
+     */
+    protected _dataSetMetaProperty: string;
+
+    protected _options: any;
+
+    readonly rawManager: RawManager;
+    readonly modelManager: ModelManager;
+    readonly converter: Converter;
+
+    constructor(options?: IOptions) {
+        super();
+
+        if (!('prefix' in options)) {
+            throw new Error('"prefix" not found in options.');
+        }
+        if (!('keyProperty' in options)) {
+            throw new Error('"keyProperty" not found in options.');
+        }
+
+        OptionsToPropertyMixin.call(this, options);
+
+        this.rawManager = new RawManager(new LocalStorage(options.prefix));
+        this.modelManager = new ModelManager(this._$adapter, this._$keyProperty);
+        this.converter = new Converter(this._$adapter, this._$keyProperty, this.modelManager);
+
+        this._initData(options.data);
+    }
+
+    // region {ICrud}
+
+    readonly '[Types/_source/ICrud]': boolean = true;
 
    /**
     * Создает пустую запись через источник данных (при этом она не сохраняется в хранилище)
@@ -984,32 +773,32 @@
          let key;
          const keyProperty = record.getKeyProperty ? record.getKeyProperty() : this.getKeyProperty();
 
-         try {
-            key = record.get(keyProperty);
-         } catch (e) {
-            return Deferred.fail('Record keyProperty doesn\'t exist');
-         }
-
-         if (key === undefined) {
-            key = this.rawManager.reserveId();
-         }
-
-         record.set(keyProperty, key);
-         const item = itemToObject(record, this._$adapter);
-         this.rawManager.set(key, item);
-         record.acceptChanges();
-
-         return key;
-      };
-
-      const keys = [];
-      if (data instanceof RecordSet) {
-         data.each((record) => {
-            keys.push(updateRecord(record));
-         });
-      } else {
-         keys.push(updateRecord(data));
-      }
+            try {
+                key = record.get(keyProperty);
+            } catch (e) {
+                return Deferred.fail('Record keyProperty doesn\'t exist');
+            }
+
+            if (key === undefined) {
+                key = this.rawManager.reserveId();
+            }
+
+            record.set(keyProperty, key);
+            const item = itemToObject(record, this._$adapter);
+            this.rawManager.set(key, item);
+            record.acceptChanges();
+
+            return key;
+        };
+
+        const keys = [];
+        if (data instanceof RecordSet) {
+            data.each((record) => {
+                keys.push(updateRecord(record));
+            });
+        } else {
+            keys.push(updateRecord(data));
+        }
 
       return Deferred.success(keys) as ExtendPromise<any>;
    }
@@ -1059,12 +848,12 @@
          data.push(this.rawManager.get(keys[i]));
       }
 
-      const lq = new LocalQuery(query);
-      data = lq.order(data);
-      data = lq.where(data);
-      data = lq.offset(data);
-      data = lq.limit(data);
-      data = lq.select(data);
+        const lq = new LocalQuery(query);
+        data = lq.order(data);
+        data = lq.where(data);
+        data = lq.offset(data);
+        data = lq.limit(data);
+        data = lq.select(data);
 
       return Deferred.success(this._getDataSet({
          items: this.converter.get(data),
@@ -1074,11 +863,11 @@
       })) as ExtendPromise<any>;
    }
 
-   // endregion
-
-   // region ICrudPlus
-
-   readonly '[Types/_source/ICrudPlus]': boolean = true;
+    // endregion
+
+    // region ICrudPlus
+
+    readonly '[Types/_source/ICrudPlus]': boolean = true;
 
    /**
     * Объединяет одну модель с другой
@@ -1162,494 +951,6 @@
       return Deferred.success(this.rawManager.move(sourceItems, target as string, meta)) as ExtendPromise<any>;
    }
 
-   // endregion
-
-   // region IData
-
-   readonly '[Types/_source/IData]': boolean = true;
-
-   getKeyProperty(): string {
-      return this._$keyProperty;
-   }
-
-   setKeyProperty(name: string): void {
-      throw new Error('Method is not supported');
-   }
-
-   getAdapter(): adapters.IAdapter {
-      return create<adapters.IAdapter>(this._$adapter);
-   }
-
-   getListModule(): Function | string {
-      return this._$listModule;
-   }
-
-   setListModule(listModule: Function | string): void {
-      this._$listModule = listModule;
-   }
-
-   getModel(): string | Function {
-      return this._$model;
-   }
-
-   setModel(model: string | Function): void {
-      this._$model = model;
-   }
-
-   // endregion
-
-   // region protected
-
-   /**
-    * Инициализирует данные источника, переданные в конструктор
-    * @protected
-    */
-   protected _initData(data: object): void {
-      if (!data) {
-         return;
-      }
-
-      if (isJsonAdapter(this._$adapter)) {
-         initJsonData(this, data);
-         return;
-      }
-
-      const adapter = this.getAdapter().forTable(data);
-      const handler = (record) => {
-         this.update(record);
-      };
-      for (let i = 0; i < adapter.getCount(); i++) {
-         const meta = adapter.at(i);
-         this.create(meta).addCallback(handler);
-      }
-   }
-
-   /**
-    * Создает новый экземпляр dataSet
-    * @param rawData данные
-    * @protected
-    */
-   protected _getDataSet(rawData: any): DataSet {
-      return create<DataSet>(// eslint-disable-line new-cap
-         this._dataSetModule,
-         {...{
-            writable: this._writable,
-            adapter: this.getAdapter(),
-            model: this.getModel(),
-            listModule: this.getListModule(),
-            keyProperty: this.getKeyProperty()
-         }, ...{
-            rawData,
-            itemsProperty: this._dataSetItemsProperty,
-            metaProperty: this._dataSetMetaProperty
-         }}
-      );
-   }
-
-   protected _hierarchyMove(sourceItems: any[], to: string | number, meta: any, keys: string[]): void {
-      let toIndex;
-      let parentValue;
-      if (!meta.parentProperty) {
-         return Deferred.fail('Parent property is not defined') as any;
-      }
-      if (to) {
-         toIndex = keys.indexOf(to as string);
-         if (toIndex === -1) {
-            return Deferred.fail('Record "to" with key ' + to + ' is not found.') as any;
-         }
-         const item = this.rawManager.get(keys[toIndex]);
-         parentValue = item[meta.parentProperty];
-      } else {
-         parentValue = null;
-      }
-      sourceItems.forEach((id) => {
-         const item = this.rawManager.get(id);
-         item[meta.parentProperty] = parentValue;
-         this.rawManager.set(id, item);
-      });
-   }
-
-   protected _reorderMove(sourceItems: any[], to: string, meta: any, keys: string[]): void {
-      let toIndex;
-      sourceItems.forEach((id) => {
-         const index = keys.indexOf(id);
-         keys.splice(index, 1);
-      });
-      if (to !== null) {
-         toIndex = keys.indexOf(to);
-         if (toIndex === -1) {
-            return Deferred.fail('Record "to" with key ' + to + ' is not found.') as any;
-         }
-      }
-      const shift = meta && (meta.before || meta.position === 'before') ? 0 : 1;
-      sourceItems.forEach((id, index) => {
-         keys.splice(toIndex + shift + index, 0, id);
-      });
-      this.rawManager.setKeys(keys);
-   }
-
-   // endregion
-=======
-    protected _writable: boolean;
-
-    /**
-     * Конструктор модуля, реализующего DataSet
-     */
-    protected _dataSetModule: string | Function;
-
-    /**
-     * @cfg {String|Types/_entity/adapter/IAdapter} Адаптер для работы с форматом данных, выдаваемых источником.
-     * По умолчанию {@link Types/_entity/adapter/Json}.
-     */
-    protected _$adapter: string | adapters.IAdapter;
-
-    /**
-     * @cfg {String|Function} Конструктор рекордсетов, порождаемых источником данных.
-     * По умолчанию {@link Types/_collection/RecordSet}.
-     * @name Types/_source/LocalSession#listModule
-     * @see getListModule
-     * @see Types/_collection/RecordSet
-     * @see Types/di
-     * @example
-     * Конструктор рекордсета, внедренный в виде названия зарегистрированной зависимости:
-     * <pre>
-     *     var Users = RecordSet.extend({
-     *            getAdministrators: function() {
-     *            }
-     *        });
-     *     Di.register('app.collections.users', Users);
-     *     var dataSource = new LocalSession({
-     *            listModule: 'app.collections.users'
-     *        });
-     * </pre>
-     */
-    protected _$listModule: string | Function;
-
-    /**
-     * @cfg {String|Function} Конструктор записей, порождаемых источником данных.
-     * По умолчанию {@link Types/_entity/Model}.
-     * @name Types/_source/LocalSession#model
-     * @see getModel
-     * @see Types/_entity/Model
-     * @see Types/di
-     * @example
-     * Конструктор пользовательской модели, внедренный в виде названия зарегистрированной зависимости:
-     * <pre>
-     *     var User = Model.extend({
-     *            identify: function(login, password) {
-     *            }
-     *        });
-     *     Di.register('app.model.user', User);
-     *
-     *     var dataSource = new LocalSession({
-     *            model: 'app.model.user'
-     *        });
-     * </pre>
-     */
-    protected _$model: string | Function;
-
-    /**
-     * @cfg {String} Название свойства записи, содержащего первичный ключ.
-     * @name Types/_source/LocalSession#keyProperty
-     * @see getKeyProperty
-     * @example
-     * Установим свойство 'primaryId' в качестве первичного ключа:
-     * <pre>
-     *     var dataSource = new LocalSession({
-     *         keyProperty: 'primaryId'
-     *     });
-     * </pre>
-     */
-    protected _$keyProperty: string;
-
-    /**
-     * Свойство данных, в котором лежит основная выборка
-     */
-    protected _dataSetItemsProperty: string;
-
-    /**
-     * Свойство данных, в котором лежит общее кол-во строк, выбранных запросом
-     */
-    protected _dataSetMetaProperty: string;
-
-    protected _options: any;
-
-    readonly rawManager: RawManager;
-    readonly modelManager: ModelManager;
-    readonly converter: Converter;
-
-    constructor(options?: IOptions) {
-        super();
-
-        if (!('prefix' in options)) {
-            throw new Error('"prefix" not found in options.');
-        }
-        if (!('keyProperty' in options)) {
-            throw new Error('"keyProperty" not found in options.');
-        }
-
-        OptionsToPropertyMixin.call(this, options);
-
-        this.rawManager = new RawManager(new LocalStorage(options.prefix));
-        this.modelManager = new ModelManager(this._$adapter, this._$keyProperty);
-        this.converter = new Converter(this._$adapter, this._$keyProperty, this.modelManager);
-
-        this._initData(options.data);
-    }
-
-    // region {ICrud}
-
-    readonly '[Types/_source/ICrud]': boolean = true;
-
-    /**
-     * Создает пустую запись через источник данных (при этом она не сохраняется в хранилище)
-     * @param {Object|Types/_entity/Record} [meta] Дополнительные мета данные, которые могут понадобиться для
-     * создания модели
-     * @return {Core/Deferred} Асинхронный результат выполнения. В колбэке придет {@link Types/_entity/Model}.
-     * @see Types/_entity/Model
-     * @example
-     * Создадим новый объект:
-     * <pre>
-     *     solarSystem.create(
-     *         {id: '11', name: 'Moon', 'kind': 'Satellite'}
-     *     ).addCallback(function(satellite) {
-     *         satellite.get('name');//'Moon'
-     *     });
-     * </pre>
-     */
-    create(meta?: object): ExtendPromise<Record> {
-        const item = itemToObject(meta, this._$adapter);
-        if (item[this.getKeyProperty()] === undefined) {
-            this.rawManager.reserveId();
-        }
-        return Deferred.success(this.modelManager.get(item));
-    }
-
-    /**
-     * Читает модель из источника данных
-     * @param {String|Number} key Первичный ключ модели
-     * @return {Core/Deferred} Асинхронный результат выполнения. В колбэке придет
-     * @see Types/_entity/Model
-     * Прочитаем данные о Солнце:
-     * <pre>
-     *     solarSystem.read(1).addCallback(function(star) {
-     *          star.get('name');//'Sun'
-     *      });
-     * </pre>
-     */
-    read(key: any, meta?: object): ExtendPromise<Record> {
-        const data = this.rawManager.get(key);
-        if (data) {
-            return Deferred.success(this.modelManager.get(data));
-        }
-        return Deferred.fail('Record with key "' + key + '" does not exist');
-    }
-
-    /**
-     *
-     * Обновляет модель в источнике данных
-     * @param {Types/_entity/Model|Types/_collection/RecordSet} data Обновляемая запись или рекордсет
-     * @return {Core/Deferred} Асинхронный результат выполнения
-     * @example
-     * Вернем Плутону статус планеты:
-     * <pre>
-     *     var pluto = new Model({
-     *         keyProperty: 'id'
-     *     });
-     *     pluto.set({
-     *         id: '10',
-     *         name: 'Pluto',
-     *         kind: 'Planet'
-     *     });
-     *
-     *     solarSystem.update(pluto).addCallback(function() {
-     *         alert('Pluto is a planet again!');
-     *     });
-     * </pre>
-     */
-    update(data: Record | RecordSet, meta?: Object): ExtendPromise<null> {
-        const updateRecord = (record) => {
-            let key;
-            const keyProperty = record.getIdProperty ? record.getIdProperty() : this.getKeyProperty();
-
-            try {
-                key = record.get(keyProperty);
-            } catch (e) {
-                return Deferred.fail('Record keyProperty doesn\'t exist');
-            }
-
-            if (key === undefined) {
-                key = this.rawManager.reserveId();
-            }
-
-            record.set(keyProperty, key);
-            const item = itemToObject(record, this._$adapter);
-            this.rawManager.set(key, item);
-            record.acceptChanges();
-
-            return key;
-        };
-
-        const keys = [];
-        if (data instanceof RecordSet) {
-            data.each((record) => {
-                keys.push(updateRecord(record));
-            });
-        } else {
-            keys.push(updateRecord(data));
-        }
-
-        return Deferred.success(keys);
-    }
-
-    /**
-     *
-     * Удаляет модель из источника данных
-     * @param {String|Array} keys Первичный ключ, или массив первичных ключей модели
-     * @return {Core/Deferred} Асинхронный результат выполнения
-     * @example
-     * Удалим Марс:
-     * <pre>
-     *     solarSystem.destroy('5').addCallback(function() {
-     *         alert('Mars deleted!');
-     *     });
-     * </pre>
-     */
-    destroy(keys: any | any[], meta?: Object): ExtendPromise<null> {
-        const isExistKeys = this.rawManager.existKeys(keys);
-        if (!isExistKeys) {
-            return Deferred.fail('Not all keys exist');
-        }
-        this.rawManager.remove(keys);
-        return Deferred.success(true);
-    }
-
-    /**
-     * Выполняет запрос на выборку
-     * @param {Types/_source/Query} [query] Запрос
-     * @return {Core/Deferred} Асинхронный результат выполнения. В колбэке придет {@link Types/_source/DataSet}.
-     * @see Types/_source/Query
-     * @see Types/_source/DataSet
-     * @example
-     * <pre>
-     *    solarSystem.query().addCallbacks(function (ds) {
-     *        console.log(ds.getAll().at(0));
-     *    });
-     * </pre>
-     */
-    query(query: Query): ExtendPromise<DataSet> {
-        if (query === void 0) {
-            query = new Query();
-        }
-        let data = [];
-        const keys = this.rawManager.getKeys();
-        for (let i = 0; i < keys.length; i++) {
-            data.push(this.rawManager.get(keys[i]));
-        }
-
-        const lq = new LocalQuery(query);
-        data = lq.order(data);
-        data = lq.where(data);
-        data = lq.offset(data);
-        data = lq.limit(data);
-        data = lq.select(data);
-
-        return Deferred.success(this._getDataSet({
-            items: this.converter.get(data),
-            meta: {
-                total: data.length
-            }
-        }));
-    }
-
-    // endregion
-
-    // region ICrudPlus
-
-    readonly '[Types/_source/ICrudPlus]': boolean = true;
-
-    /**
-     * Объединяет одну модель с другой
-     * @param {String} from Первичный ключ модели-источника (при успешном объедининии модель будет удалена)
-     * @param {String} to Первичный ключ модели-приёмника
-     * @return {Core/Deferred} Асинхронный результат выполнения
-     * @example
-     * <pre>
-     *  solarSystem.merge('5','6')
-     *      .addCallbacks(function () {
-     *            alert('Mars became Jupiter!');
-     *      })
-     * </pre>
-     */
-    merge(from: string | number, to: string | number): ExtendPromise<any> {
-        const fromData = this.rawManager.get(from as string);
-        const toData = this.rawManager.get(to as string);
-        if (fromData === null || toData === null) {
-            return Deferred.fail('Record with key ' + from + ' or ' + to + ' isn\'t exists');
-        }
-        const data = merge(fromData, toData);
-        this.rawManager.set(from as string, data);
-        this.rawManager.remove(to as string);
-        return Deferred.success(true);
-    }
-
-    /**
-     * Создает копию модели
-     * @param {String} key Первичный ключ модели
-     * @return {Core/Deferred} Асинхронный результат выполнения. В колбэке придет
-     * {@link Types/_entity/Model копия модели}.
-     * @example
-     * <pre>
-     *    solarSystem.copy('5').addCallbacks(function (copy) {
-     *        console.log('New id: ' + copy.getId());
-     *    });
-     * </pre>
-     */
-    copy(key: string | number, meta?: Object): ExtendPromise<Record> {
-        const myId = this.rawManager.reserveId();
-        const from = this.rawManager.get(key as string);
-        if (from === null) {
-            return Deferred.fail('Record with key ' + from + ' isn\'t exists');
-        }
-        const to = merge({}, from);
-        this.rawManager.set(myId, to);
-        return Deferred.success(this.modelManager.get(to));
-    }
-
-    /**
-     * Производит перемещение записи.
-     * @param {Array} from Перемещаемая модель.
-     * @param {String} to Идентификатор целевой записи, относительно которой позиционируются перемещаемые.
-     * @param {MoveMetaConfig} [meta] Дополнительные мета данные.
-     * @return {Core/Deferred} Асинхронный результат выполнения.
-     * @example
-     * <pre>
-     * var ls = new LocalStorage('mdl_solarsystem');
-     * solarSystem.move('6','3',{position: 'after'})
-     *     .addCallbacks(function () {
-     *         console.log(ls.getItem('i')[3] === '6');
-     *     })
-     * </pre>
-     */
-    move(items: Array<string | number>, target: string | number, meta?: any): ExtendPromise<any> {
-        const keys = this.rawManager.getKeys();
-        const sourceItems = [];
-        if (!(items instanceof Array)) {
-            items = [items];
-        }
-        items.forEach((id) => {
-            const index = keys.indexOf(id as string);
-            if (index === -1) {
-                return Deferred.fail(`Record "items" with key "${items}" is not found.`);
-            }
-            sourceItems.push(id);
-        });
-        if (meta.position === 'on') {
-            return Deferred.success(this._hierarchyMove(sourceItems, target, meta, keys));
-        }
-        return Deferred.success(this.rawManager.move(sourceItems, target as string, meta));
-    }
-
     // endregion
 
     // region IData
@@ -1734,50 +1035,49 @@
         );
     }
 
-    protected _hierarchyMove(sourceItems: any[], to: string | number, meta: any, keys: string[]): void {
-        let toIndex;
-        let parentValue;
-        if (!meta.parentProperty) {
-            return Deferred.fail('Parent property is not defined');
-        }
-        if (to) {
-            toIndex = keys.indexOf(to as string);
-            if (toIndex === -1) {
-                return Deferred.fail('Record "to" with key ' + to + ' is not found.');
-            }
-            const item = this.rawManager.get(keys[toIndex]);
-            parentValue = item[meta.parentProperty];
-        } else {
-            parentValue = null;
-        }
-        sourceItems.forEach((id) => {
-            const item = this.rawManager.get(id);
-            item[meta.parentProperty] = parentValue;
-            this.rawManager.set(id, item);
-        });
-    }
-
-    protected _reorderMove(sourceItems: any[], to: string, meta: any, keys: string[]): void {
-        let toIndex;
-        sourceItems.forEach((id) => {
-            const index = keys.indexOf(id);
-            keys.splice(index, 1);
-        });
-        if (to !== null) {
-            toIndex = keys.indexOf(to);
-            if (toIndex === -1) {
-                return Deferred.fail('Record "to" with key ' + to + ' is not found.');
-            }
-        }
-        const shift = meta && (meta.before || meta.position === 'before') ? 0 : 1;
-        sourceItems.forEach((id, index) => {
-            keys.splice(toIndex + shift + index, 0, id);
-        });
-        this.rawManager.setKeys(keys);
-    }
+   protected _hierarchyMove(sourceItems: any[], to: string | number, meta: any, keys: string[]): void {
+      let toIndex;
+      let parentValue;
+      if (!meta.parentProperty) {
+         return Deferred.fail('Parent property is not defined') as any;
+      }
+      if (to) {
+         toIndex = keys.indexOf(to as string);
+         if (toIndex === -1) {
+            return Deferred.fail('Record "to" with key ' + to + ' is not found.') as any;
+         }
+         const item = this.rawManager.get(keys[toIndex]);
+         parentValue = item[meta.parentProperty];
+      } else {
+         parentValue = null;
+      }
+      sourceItems.forEach((id) => {
+         const item = this.rawManager.get(id);
+         item[meta.parentProperty] = parentValue;
+         this.rawManager.set(id, item);
+      });
+   }
+
+   protected _reorderMove(sourceItems: any[], to: string, meta: any, keys: string[]): void {
+      let toIndex;
+      sourceItems.forEach((id) => {
+         const index = keys.indexOf(id);
+         keys.splice(index, 1);
+      });
+      if (to !== null) {
+         toIndex = keys.indexOf(to);
+         if (toIndex === -1) {
+            return Deferred.fail('Record "to" with key ' + to + ' is not found.') as any;
+         }
+      }
+      const shift = meta && (meta.before || meta.position === 'before') ? 0 : 1;
+      sourceItems.forEach((id, index) => {
+         keys.splice(toIndex + shift + index, 0, id);
+      });
+      this.rawManager.setKeys(keys);
+   }
 
     // endregion
->>>>>>> c2074e12
 }
 
 Object.assign(LocalSession.prototype, {
