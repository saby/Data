import {ICloneable, OptionsToPropertyMixin} from '../entity';
import {IHashMap} from '../_declarations';

export enum ExpandMode {
    None,
    Nodes,
    Leaves,
    All
}

export enum NavigationType {
    Page = 'Page',
    Offset = 'Offset',
    Position = 'Position'
}

export interface IMeta extends IHashMap<unknown> {
    expand?: ExpandMode;
    navigationType?: NavigationType;
}

export type FilterFunction<T> = (item: T, index: number) => boolean;
export type FilterExpression = IHashMap<unknown> | FilterFunction<unknown>;

export abstract class PartialExpression<T = FilterExpression> {
    readonly type: string;
    constructor(readonly conditions: Array<T | PartialExpression<T>>) {
    }
}

export type SelectExpression = IHashMap<string> | string[] | string;
export type WhereExpression<T> = FilterExpression | PartialExpression<T>;
export type OrderSelector = string | IHashMap<boolean> | Array<IHashMap<boolean>> | Array<[string, boolean, boolean]>;

type AtomDeclaration = [string, any];

class AtomExpression<T = AtomDeclaration> extends PartialExpression<T> {
    readonly type: string = 'atom';
    constructor(readonly conditions: AtomDeclaration) {
        super(conditions);
    }
}

class AndExpression<T> extends PartialExpression<T> {
    readonly type: string = 'and';
}

class OrExpression<T> extends PartialExpression<T> {
    readonly type: string = 'or';
}

export function andExpression<T>(...conditions: Array<T | PartialExpression<T>>): AndExpression<T> {
    return new AndExpression(conditions);
}

export function orExpression<T>(...conditions: Array<T | PartialExpression<T>>): OrExpression<T> {
    return new OrExpression(conditions);
}

type AtomAppearCallback<T = unknown> = (key: string, value: T, type: string) => void;
type GroupBeginCallback<T> = (type: string, conditions: Array<T | PartialExpression<T>>) => void;
type GroupEndCallback = (type: string, restoreType: string) => void;

function playExpressionInner<T>(
    expression: PartialExpression<T>,
    onAtomAppears: AtomAppearCallback,
    onGroupBegins: GroupBeginCallback<T>,
    onGroupEnds: GroupEndCallback,
    stack: Array<PartialExpression<unknown>>
): void {
    if (expression instanceof AtomExpression) {
        // Notify about atom
        onAtomAppears(expression.conditions[0], expression.conditions[1], expression.type);
    } else {
        // If there is no atom that means there is a group
        stack.push(expression);
        if (onGroupBegins) {
            onGroupBegins(expression.type, expression.conditions);
        }

        // Play each condition
        expression.conditions.forEach((condition) => {
            // If condition is an expression just play it
            if (condition instanceof PartialExpression) {
                return playExpressionInner(condition, onAtomAppears, onGroupBegins, onGroupEnds, stack);
            }

            // Otherwise it's an object
            const keys = Object.keys(condition);

            // If condition is an object with several keys and it's the part of or-expression that means that it's
            // actually the new and-expression
            if (expression.type === 'or' && keys.length > 1) {
                return playExpressionInner(
                    new AndExpression([condition]),
                    onAtomAppears,
                    onGroupBegins,
                    onGroupEnds,
                    stack
                );
            }

            // If condition is an object just take a look on each part of it
            keys.forEach((key) => {
                const value = condition[key];

                // If part is an expression just play it
                if (value instanceof PartialExpression) {
                    return playExpressionInner(
                        value,
                        onAtomAppears,
                        onGroupBegins,
                        onGroupEnds,
                        stack
                    );
                }

                // If part is an array that means that it's actually the new or-expression
                if (value instanceof Array) {
                    return playExpressionInner(
                        new OrExpression(
                            value.length
                                ? value.map((subValue) => new AtomExpression([key, subValue]))
                                : [new AtomExpression([key, undefined])]
                        ),
                        onAtomAppears,
                        onGroupBegins,
                        onGroupEnds,
                        stack
                    );
                }

                // All another values are just atoms
                playExpressionInner(
                    new AtomExpression([key, value]),
                    onAtomAppears,
                    onGroupBegins,
                    onGroupEnds,
                    stack
                );
            });
        });

        stack.pop();

        if (onGroupEnds) {
            onGroupEnds(expression.type, stack.length && stack[stack.length - 1].type);
        }
    }
}

/**
 * Воспроизводит выражения путем вызова заданных колбэков для каждой его части.
 * @param expression Выражение для воспроизведения.
 * @param onAtomAppears Колбек на атомарное значение.
 * @param onGroupBegins Колбек на начало группы атомарных значений.
 * @param onGroupEnds Колбек на конец группы атомарных значений.
 */

/*
 * Plays expression by calling given callbacks for each part of it
 * @param expression Expression to play
 * @param onAtomAppears In atom value appears
 * @param onGroupBegins On group of atom value begins
 * @param onGroupEnds On group of atom value ends
 */
export function playExpression<T>(
    expression: WhereExpression<T>,
    onAtomAppears: AtomAppearCallback,
    onGroupBegins?: GroupBeginCallback<T>,
    onGroupEnds?: GroupEndCallback
): void {
    playExpressionInner(
        expression instanceof PartialExpression ? expression : andExpression(expression as unknown as T),
        onAtomAppears,
        onGroupBegins,
        onGroupEnds,
        []
    );
}

/**
 * Клонирует объект.
 * @param data Клонируемый объект.
 */

/*
 * Clones object
 * @param data Object to clone
 */
function duplicate<T>(data: T): T {
    if (data['[Types/_entity/ICloneable]']) {
        return (data as unknown as ICloneable).clone();
    }
    if (data && typeof data === 'object') {
        return {...data};
    }
    return data;
}

/**
 * Разбирает выражение из набора полей.
 * @param expression Выражение с заданными полями.
 */

/*
 * Parses expression from fields set
 * @param expression Expression with fields set
 */
function parseSelectExpression(expression: SelectExpression): IHashMap<string> {
    if (typeof expression === 'string') {
        expression = expression.split(/[ ,]/);
    }

    if (expression instanceof Array) {
        const orig = expression;
        expression = {};
        for (let i = 0; i < orig.length; i++) {
            expression[orig[i]] = orig[i];
        }
    }

    if (typeof expression !== 'object') {
        throw new TypeError('Invalid argument "expression"');
    }

    return expression;
}

interface IJoinOptions {
    resource: string;
    as?: string;
    on: IHashMap<string>;
    select: IHashMap<string>;
    inner?: boolean;
}

/**
 * Объект, который определяет способ объединения множеств.
 * @class Types/_source/Query/Join
 * @mixes Types/_entity/OptionsToPropertyMixin
 * @public
 */

/*
 * An object which defines a way of joining of sets.
 * @class Types/_source/Query/Join
 * @mixes Types/_entity/OptionsToPropertyMixin
 * @public
 */
export class Join extends OptionsToPropertyMixin {
    /**
     * @cfg {String} Правильно заданное имя.
     * @name Types/_source/Query/Join#resource
     */

    /*
     * @cfg {String} The right set name
     * @name Types/_source/Query/Join#resource
     */
    protected _$resource: string = '';

    /**
     * @cfg {String} Псевдоним правильно установленного имени.
     * @name Types/_source/Query/Join#as
     */

    /*
     * @cfg {String} The alias of the right set name
     * @name Types/_source/Query/Join#as
     */
    protected _$as: string = '';

    /**
     * @cfg {Object} Присоединить правило.
     * @name Types/_source/_source/Query/Join#on
     */

    /*
     * @cfg {Object} Join rule
     * @name Types/_source/_source/Query/Join#on
     */
    protected _$on: IHashMap<string> = {};

    /**
     * @cfg {Object} Имена полей для выбора.
     * @name Types/_source/Query/Join#select
     */

    /*
     * @cfg {Object} Field names to select
     * @name Types/_source/Query/Join#select
     */
    protected _$select: IHashMap<string> = {};

    /**
     * @cfg {Boolean} Внутреннее соединение.
     * @name Types/_source/Query/Join#inner
     */

    /*
     * @cfg {Boolean} It's an inner join
     * @name Types/_source/Query/Join#inner
     */
    protected _$inner: boolean = true;

    constructor(options?: IJoinOptions) {
        super();
        OptionsToPropertyMixin.call(this, options);
    }

    /**
     * Возвращает правильно заданное имя.
     */

    /*
     * Returns the right set name
     */
    getResource(): string {
        return this._$resource;
    }

    /**
     * Возвращает псевдоним правильно заданного имени.
     */

    /*
     * Returns the alias of the right set name
     */
    getAs(): string {
        return this._$as;
    }

    /**
     * Возвращает присоединенное правило.
     */

    /*
     * Returns join rule
     */
    getOn(): IHashMap<string> {
        return this._$on;
    }

    /**
     * Возвращает имена полей для выбора.
     */

    /*
     * Returns field names to select
     */
    getSelect(): IHashMap<string> {
        return this._$select;
    }

    /**
     * Возвращает флаг, что это внутреннее соединение.
     */

    /*
     * Returns flag that it's an inner join
     */
    isInner(): boolean {
        return this._$inner;
    }
}

interface IOrderOptions {
   selector: string;
   order?: boolean | string;
   nullPolicy?: boolean;
}

/**
 * Объект, который определяет способ сортировки множеств.
 * @class Types/_source/Query/Order
 * @mixes Types/_entity/OptionsToPropertyMixin
 * @public
 */

/*
 * An object which defines a way of sorting of sets.
 * @class Types/_source/Query/Order
 * @mixes Types/_entity/OptionsToPropertyMixin
 * @public
 */
export class Order extends OptionsToPropertyMixin {
    /**
     * @cfg {String} Имя поля для применения сортировки.
     * @name Types/_source/Query/Order#selector
     */

    /*
     * @cfg {String} Field name to apply the sorting for
     * @name Types/_source/Query/Order#selector
     */
    protected _$selector: string = '';

    /**
     * @cfg {Boolean} Порядок сортировки.
     * @name Types/_source/Query/Order#order
     */

    /*
     * @cfg {Boolean} Order of the sorting
     * @name Types/_source/Query/Order#order
     */
    protected _$order: boolean | string = false;

    /**
     * @cfg {Boolean} Политика позиционирования значений, подобных NULL (не определено - в зависимости от опции 'order', false - в начале, true - в конце).
     * @name Types/_source/Query/Order#nullPolicy
     */

    /*
     * @cfg {Boolean} NULL-like values positioning policy (undefined - depending on 'order' option, false - in the beginning, true - in the end)
     * @name Types/_source/Query/Order#nullPolicy
     */
    protected _$nullPolicy: boolean = undefined;

    constructor(options?: IOrderOptions) {
        super();
        OptionsToPropertyMixin.call(this, options);

        let order = this._$order;
        if (typeof order === 'string') {
            order = order.toUpperCase();
        }
        switch (order) {
            case Order.SORT_DESC:
            case Order.SORT_DESC_STR:
                this._$order = Order.SORT_DESC;
                break;
            default:
                this._$order = Order.SORT_ASC;
        }
    }

    /**
     * Возвращает имя поля, к которому применяется сортировка.
     */

    /*
     * Returns field name to apply the sorting for
     */
    getSelector(): string {
        return this._$selector;
    }

    /**
     * Возвращает порядок сортировки.
     */

    /*
     * Returns order of the sorting
     */
    getOrder(): boolean | string {
        return this._$order;
    }

    /**
     * Возвращает NULL-подобную политику позиционирования значений (не определено - зависит от опции 'order', false - в начале, true - в конце).
     */

    /*
     * Returns NULL-like values positioning policy (undefined - depending on 'order' option, false - in the beginning, true - in the end)
     */
    getNullPolicy(): boolean {
        return this._$nullPolicy === undefined ? !this.getOrder() : this._$nullPolicy;
    }

    // region Static

    /**
     * Сортировка "по возрастанию".
     */

    /*
     * 'Ascending' sort order
     */
    static get SORT_ASC(): boolean {
        return false;
    }

    /**
     * Сортировка "по убыванию".
     */

    /*
     * 'Descending' sort order
     */
    static get SORT_DESC(): boolean {
        return true;
    }

    /**
     * Сортировка "по возрастанию" в виде строки.
     */

    /*
     * 'Ascending' sort order as a string
     */
    static get SORT_ASC_STR(): string {
        return 'ASC';
    }

    /**
     * Сортировка "по возрастанию" в виде строки.
     */

    /*
     * 'Descending' sort order as a string
     */
    static get SORT_DESC_STR(): string {
        return 'DESC';
    }

    /**
     * Политика позиционирования NULL-подобных значений: в начале.
     */

    /*
     * NULL-like values positioning policy: in the beginning
     */
    static get NULL_POLICY_FIRST(): boolean {
        return false;
    }

    /**
     * Политика позиционирования NULL-подобных значений: в конце.
     */

    /*
     * NULL-like values positioning policy: in the end
     */
    static get NULL_POLICY_LAST(): boolean {
        return true;
    }

    // endregion
}

/**
 * Запрос для создания выбора из нескольких наборов в источнике данных.
 * @remark
 * Давайте выберем 100 заказов в магазине за последние двадцать четыре часа и отсортируем их по возрастанию номера заказа:
 * <pre>
 *     import {Query} from 'Types/source';
 *
 *     const twentyFourHoursAgo = new Date();
 *     twentyFourHoursAgo.setDate(twentyFourHoursAgo.getDate() - 1);
 *
 *     const query = new Query();
 *     query
 *         .select(['id', 'date', 'customerId'])
 *         .from('Orders')
 *         .where((order) => order.date - twentyFourHoursAgo >= 0)
 *         .orderBy('id')
 *         .limit(100);
 * </pre>
 * @class Types/_source/Query
 * @implements Types/_entity/ICloneable
 * @public
 * @author Мальцев А.А.
 */

/*
 * Query to build a selection from multiple sets within data source.
 * @remark
 * Let's select 100 shop orders from last twenty-four hours and sort them by ascending of order number:
 * <pre>
 *     import {Query} from 'Types/source';
 *
 *     const twentyFourHoursAgo = new Date();
 *     twentyFourHoursAgo.setDate(twentyFourHoursAgo.getDate() - 1);
 *
 *     const query = new Query();
 *     query
 *         .select(['id', 'date', 'customerId'])
 *         .from('Orders')
 *         .where((order) => order.date - twentyFourHoursAgo >= 0)
 *         .orderBy('id')
 *         .limit(100);
 * </pre>
 * @class Types/_source/Query
 * @implements Types/_entity/ICloneable
 * @public
 * @author Мальцев А.А.
 */
export default class Query<T = unknown> implements ICloneable {
    /**
     * Имена полей для выбора.
     */

    /*
     * Field names to select
     */
    protected _select: IHashMap<string> = {};

    /**
     * Название набора для выбора данных.
     */

    /*
     * The name of the set to select data from
     */
    protected _from: string = '';

    /**
     * Псевдоним набора для выбора данных.
     */

    /*
     * Alias of the set to select data from
     */
    protected _as: string = '';

    /**
     * Правила объединения данных из других наборов.
     */

    /*
     * Rules for join data from another sets
     */
    protected _join: Join[] = [];

    /**
     * Правила фильтрации данных.
     */

    /*
     * Rules for filtering data
     */
    protected _where: WhereExpression<T> = {};

    /**
     * Правила группировки данных.
     */

    /*
     * Rules for grouping data
     */
    protected _groupBy: string[] = [];

    /**
     * Правила сортировки данных.
     */

    /*
     * Rules for sorting data
     */
    protected _orderBy: Order[] = [];

    /**
     * Смещение, чтобы обрезать выделение с начала.
     */

    /*
     * Offset to slice the selection from the beginning
     */
    protected _offset: number = 0;

    /**
     * Максимальное количество строк в выборке.
     */

    /*
     * Maximum rows count in the selection
     */
    protected _limit: number = undefined;

    /**
<<<<<<< HEAD
     * Rules for union with another queries
     */
    protected _union: Array<Query<T>> = [];

    /**
=======
     * Дополнительные метаданные для отправки в источник данных.
     */

    /*
>>>>>>> 780afeba
     * Additional metadata to send to the data source
     */
    protected _meta: unknown | IMeta = {};

    // region ICloneable

    readonly '[Types/_entity/ICloneable]': boolean;

    clone<U = this>(): U {
        // TODO: deeper clone?
        const clone = new Query<T>();
        clone._select = duplicate(this._select);
        clone._from = this._from;
        clone._as = this._as;
        clone._join = this._join.slice();
        clone._where = duplicate(this._where);
        clone._groupBy = this._groupBy.slice();
        clone._orderBy = this._orderBy.slice();
        clone._offset = this._offset;
        clone._limit = this._limit;
        clone._meta = duplicate(this._meta);

        return clone as unknown as U;
    }

    // endregion

    // region Public methods

    /**
     * Сбрасывает все ранее определенные настройки.
     */

    /*
     * Resets all the previously defined settings
     */
    clear(): this {
        this._select = {};
        this._from = '';
        this._as = '';
        this._join = [];
        this._where = {};
        this._groupBy = [];
        this._orderBy = [];
        this._offset = 0;
        this._limit = undefined;
        this._meta = {};

        return this;
    }

    /**
     * Возвращает имена полей для выбора.
     * @example
     * Получим имена полей для выбора:
     * <pre>
     *     import {Query} from 'Types/source';
     *     const query = new Query()
     *         .select(['id', 'date']);
     *     console.log(query.getSelect()); // {id: 'id', date: 'date'}
     * </pre>
     */

    /*
     * Returns field names to select
     * @example
     * Get field names to select:
     * <pre>
     *     import {Query} from 'Types/source';
     *     const query = new Query()
     *         .select(['id', 'date']);
     *     console.log(query.getSelect()); // {id: 'id', date: 'date'}
     * </pre>
     */
    getSelect(): IHashMap<string> {
        return this._select;
    }

    /**
     * Устанавливает имена полей для выбора.
     * @param expression Имена полей для выбора.
     * @example
     * Выберем магазинные заказы с определенным набором полей:
     * <pre>
     *     import {Query} from 'Types/source';
     *     const query = new Query()
     *         .select(['id', 'date', 'customerId' ])
     *         .from('Orders');
     * </pre>
     * Выберем магазинные заказы со всеми доступными полями:
     * <pre>
     *     import {Query} from 'Types/source';
     *     const query = new Query()
     *         .select('*')
     *         .from('Orders');
     * </pre>
     */

    /*
     * Sets field names to select
     * @param expression Field names to select
     * @example
     * Let's select shop orders with certain fields set:
     * <pre>
     *     import {Query} from 'Types/source';
     *     const query = new Query()
     *         .select(['id', 'date', 'customerId'])
     *         .from('Orders');
     * </pre>
     * Let's select shop orders with all available fields:
     * <pre>
     *     import {Query} from 'Types/source';
     *     const query = new Query()
     *         .from('Orders');
     * </pre>
     */
    select(expression: SelectExpression): this {
        this._select = parseSelectExpression(expression);

        return this;
    }

    /**
     * Возвращает имя набора для выбора данных.
     * @example
     * Получим название набора:
     * <pre>
     *     import {Query} from 'Types/source';
     *     const query = new Query()
     *         .select(['id', 'date'])
     *         .from('Orders');
     *     console.log(query.getFrom()); // 'Orders'
     * </pre>
     */

    /*
     * Returns the name of the set to select data from
     * @example
     * Get the name of the set:
     * <pre>
     *     import {Query} from 'Types/source';
     *     const query = new Query()
     *         .select(['id', 'date'])
     *         .from('Orders');
     *     console.log(query.getFrom()); // 'Orders'
     * </pre>
     */
    getFrom(): string {
        return this._from;
    }

    /**
     * Возвращает псевдоним набора для выбора данных.
     * @example
     * Получить псевдоним набора:
     * <pre>
     *     import {Query} from 'Types/source';
     *     const query = new Query()
     *         .select(['o.id', 'o.date'])
     *         .from('Orders', 'o');
     *     console.log(query.getAs()); // 'o'
     * </pre>
     */

    /*
     * Returns alias of the set to select data from
     * @example
     * Get the alias of the set:
     * <pre>
     *     import {Query} from 'Types/source';
     *     const query = new Query()
     *         .select(['o.id', 'o.date'])
     *         .from('Orders', 'o');
     *     console.log(query.getAs()); // 'o'
     * </pre>
     */
    getAs(): string {
        return this._as;
    }

    /**
     * Устанавливает имя (и псевдоним, если необходимо) набора для выбора данных.
     * @param name Название набора.
     * @param [as] Псевдоним множества.
     * @example
     * Выберем заказы магазина с определением псевдонима:
     * <pre>
     *     import {Query} from 'Types/source';
     *     const query = new Query()
     *         .select(['o.id', 'o.date', 'o.customerId'])
     *         .from('Orders', 'o');
     * </pre>
     */

    /*
     * Sets the name (and the alias if necessary) of the set to select data from
     * @param name The name of the set
     * @param [as] The alias of the set
     * @example
     * Let's select shop orders with defining the alias:
     * <pre>
     *     import {Query} from 'Types/source';
     *     const query = new Query()
     *         .select(['o.id', 'o.date', 'o.customerId'])
     *         .from('Orders', 'o');
     * </pre>
     */
    from(name: string, as?: string): this {
        this._from = name;
        this._as = as;

        return this;
    }

    /**
     * Возвращает правила для объединения данных из других наборов.
     * @example
     * Получите правила присоединения с набором «Клиенты»:
     * <pre>
     *     import {Query} from 'Types/source';
     *     const query = new Query()
     *         .select('*')
     *         .from('Orders')
     *         .join(
     *             'Customers',
     *             {id: 'customerId'},
     *             ['name', 'email']
     *         );
     *
     *     const join = query.getJoin()[0];
     *     console.log(join.getResource()); // 'Customers'
     *     console.log(join.getSelect()); // {name: 'name', email: 'email'}
     * </pre>
     */

    /*
     * Returns rules for join data from another sets
     * @example
     * Get the rules for joining with 'Customers' set:
     * <pre>
     *     import {Query} from 'Types/source';
     *     const query = new Query()
     *         .from('Orders')
     *         .join(
     *             'Customers',
     *             {id: 'customerId'},
     *             ['name', 'email']
     *         );
     *
     *     const join = query.getJoin()[0];
     *     console.log(join.getResource()); // 'Customers'
     *     console.log(join.getSelect()); // {name: 'name', email: 'email'}
     * </pre>
     */
    getJoin(): Join[] {
        return this._join;
    }

    /**
     * Устанавливает правило для объединения данных из другого набора.
     * @param name Имя (и псевдоним, если необходимо) другого набора.
     * @param on Условия присоединения.
     * @param expression Имена полей (и псевдонимы при необходимости) для выбора из другого набора.
     * @param [inner=true] Внутреннее или внешнее соединение.
     * @example
     * <pre>
     *     import {Query} from 'Types/source';
     *
     *     const query = new Query()
     *         .select('*')
     *         .from('Orders')
     *         .join(
     *             'Customers',
     *             {id: 'customerId'},
     *             '*'
     *         );
     *
     *     const query = new Query()
     *         .select('*')
     *         .from('Orders')
     *         .join(
     *             'Customers',
     *             {id: 'customerId'},
     *             {customerName: 'name', customerEmail: 'email'}
     *         );
     * </pre>
     */

    /*
     * Sets rule to join data from another set
     * @param name The name (and alias if necessary) of the another set
     * @param on Joining conditions
     * @param expression Field names (and aliases if necessary) to select from another set
     * @param [inner=true] It is an inner or outer join
     * @example
     * <pre>
     *     import {Query} from 'Types/source';
     *
     *     const query = new Query()
     *         .from('Orders')
     *         .join(
     *             'Customers',
     *             {id: 'customerId'},
     *             '*'
     *         );
     *
     *     const query = new Query()
     *         .from('Orders')
     *         .join(
     *             'Customers',
     *             {id: 'customerId'},
     *             {customerName: 'name', customerEmail: 'email'}
     *         );
     * </pre>
     */
    join(name: string | string[], on: IHashMap<string>, expression: SelectExpression, inner?: boolean): this {
        if (typeof name === 'string') {
            name = name.split(' ');
        }

        if (!(name instanceof Array)) {
            throw new Error('Invalid argument "name"');
        }

        this._join.push(new Join({
            resource: name.shift(),
            as: name.shift() || '',
            on,
            select: parseSelectExpression(expression),
            inner: inner === undefined ? true : inner
        }));

        return this;
    }

    /**
     * Возвращает правила фильтрации данных.
     * @example
     * Получим правила фильтрации данных:
     * <pre>
     *     import {Query} from 'Types/source';
     *
     *     const query = new Query()
     *         .select('*')
     *         .from('Orders')
     *         .where({host: 'my.store.com'});
     *
     *     console.log(query.getWhere()); // {'host': 'my.store.com'}
     *
     *     const twentyFourHoursAgo = new Date();
     *     twentyFourHoursAgo.setDate(twentyFourHoursAgo.getDate() - 1);
     *     const dynamicQuery = new Query();
     *         .select(['id', 'date', 'customerId'])
     *         .from('Orders')
     *         .where((order) => order.date - twentyFourHoursAgo >= 0)
     *         .orderBy('id')
     *         .limit(100);
     * </pre>
     */

    /*
     * Returns rules for filtering data
     * @example
     * Get rules for filtering data:
     * <pre>
     *     import {Query} from 'Types/source';
     *
     *     const query = new Query()
     *         .from('Orders')
     *         .where({host: 'my.store.com'});
     *
     *     console.log(query.getWhere()); // {'host': 'my.store.com'}
     *
     *     const twentyFourHoursAgo = new Date();
     *     twentyFourHoursAgo.setDate(twentyFourHoursAgo.getDate() - 1);
     *     const dynamicQuery = new Query();
     *         .select(['id', 'date', 'customerId'])
     *         .from('Orders')
     *         .where((order) => order.date - twentyFourHoursAgo >= 0)
     *         .orderBy('id')
     *         .limit(100);
     * </pre>
     */
    getWhere(): WhereExpression<T> {
        return this._where;
    }

    /**
     * Устанавливает правила фильтрации данных.
     * @remark
     * Если аргумент 'expression' является функцией, он получит следующие аргументы: элемент выбора и его порядковый номер.
     * @param expression Правила фильтрации данных.
     * @example
     * Давайте выберем приземлившиеся рейсы в московский аэропорт «Шереметьево» (SVO) из Нью-Йорка или Лос-Анджелеса:
     * <pre>
     *     import {Query} from 'Types/source';
     *     const query = new Query()
     *         .select('*')
     *         .from('AirportsSchedule')
     *         .where({
     *             to: 'SVO',
     *             state: 'Landed',
     *             fromCity: ['New York', 'Los Angeles']
     *         });
     * </pre>
     * Выберем рейсы, прибывающие в московское "Шереметьево" (SVO) из нью-йоркского "JFK" с авиакомпанией "Delta" (DL) или из парижского "CDG" с авиакомпанией "Air France" (AF):
     * <pre>
     *     import {Query, queryAndExpression, queryOrExpression} from 'Types/source';
     *     const query = new Query()
     *         .select('*')
     *         .from('AirportsSchedule')
     *         .where(queryAndExpression({
     *             to: 'SVO',
     *             state: 'Scheduled'
     *         }, queryOrExpression(
     *             {from: 'JFK', airline: 'DL'},
     *             {from: 'CDG', airline: 'AF'}
     *         )));
     * </pre>
     * Давайте выберем 100 заказов в магазине за последние двадцать четыре часа и отсортируем их по возрастанию номера заказа:
     * <pre>
     *     import {Query} from 'Types/source';
     *     const twentyFourHoursAgo = new Date();
     *     twentyFourHoursAgo.setDate(twentyFourHoursAgo.getDate() - 1);
     *     const dynamicQuery = new Query();
     *         .select(['id', 'date', 'customerId'])
     *         .from('Orders')
     *         .where((order) => order.date - twentyFourHoursAgo >= 0)
     *         .orderBy('id')
     *         .limit(100);
     * </pre>
     */

    /*
     * Sets rules for filtering data
     * @remark
     * If argument 'expression' is a Function it would receive following arguments: an item of the selection and its ordering number.
     * @param expression Rules for filtering data
     * @example
     * Let's select landed flights to Moscow "Sheremetyevo" (SVO) airport from New York or Los Angeles:
     * <pre>
     *     import {Query} from 'Types/source';
     *     const query = new Query()
     *         .from('AirportsSchedule')
     *         .where({
     *             to: 'SVO',
     *             state: 'Landed',
     *             fromCity: ['New York', 'Los Angeles']
     *         });
     * </pre>
     * Let's select flights arriving to Moscow "Sheremetyevo" (SVO) from New York "JFK" with "Delta" (DL) airline or from Paris "CDG" with "Air France" (AF) airline:
     * <pre>
     *     import {Query, queryAndExpression, queryOrExpression} from 'Types/source';
     *     const query = new Query()
     *         .from('AirportsSchedule')
     *         .where(queryAndExpression({
     *             to: 'SVO',
     *             state: 'Scheduled'
     *         }, queryOrExpression(
     *             {from: 'JFK', airline: 'DL'},
     *             {from: 'CDG', airline: 'AF'}
     *         )));
     * </pre>
     * Let's select 100 shop orders from last twenty-four hours and sort them by ascending of order number:
     * <pre>
     *     import {Query} from 'Types/source';
     *     const twentyFourHoursAgo = new Date();
     *     twentyFourHoursAgo.setDate(twentyFourHoursAgo.getDate() - 1);
     *     const dynamicQuery = new Query();
     *         .select(['id', 'date', 'customerId'])
     *         .from('Orders')
     *         .where((order) => order.date - twentyFourHoursAgo >= 0)
     *         .orderBy('id')
     *         .limit(100);
     * </pre>
     */
    where(expression: WhereExpression<T> | object): this {
        expression = expression || {};
        const type = typeof expression;
        if (type !== 'object' && type !== 'function') {
            throw new TypeError('Invalid argument "expression"');
        }

        this._where = expression as WhereExpression<T>;

        return this;
    }

    /**
<<<<<<< HEAD
     * Returns rules for union with another queries
     */
    getUnion(): Array<Query<T>> {
        return this._union;
    }

    /**
     * Sets rules for union with another queries
     * @param queries Queries to union with
     * @example
     * Let's select new and last ordered goods:
     * <pre>
     *     import {Query} from 'Types/source';
     *
     *     const lastOrderedGoods = new Query()
     *         .select({
     *             goodId: 'id',
     *             goodName: 'name'
     *         })
     *         .from('Orders')
     *         .where({
     *              state: ['Payed', 'Completed']
     *          })
     *         .orderBy('datetime', true)
     *
     *     const newAndLastOrderedGoods = new Query()
     *         .select(['id', 'name'])
     *         .from('Goods')
     *         .orderBy('puplicationDate', true)
     *         .union(lastOrderedGoods);
     * </pre>
     */
    union(...queries: Array<Query<T>>): this {
        queries.forEach((q, i) => {
            if (!(q instanceof Query)) {
                throw new TypeError(`Argument "queries[${i}]" should be an instance of Query.`);
            }
        });

        this._union = queries;

        return this;
    }

    /**
=======
     * Возвращает правила для сортировки данных.
     * @example
     * Получим правила сортировки:
     * <pre>
     *     import {Query} from 'Types/source';
     *     const query = new Query()
     *         .select('*')
     *         .from('Orders')
     *         .orderBy('id');
     *
     *     const order = query.getOrderBy()[0];
     *     console.log(order.getSelector()); // 'id'
     *     console.log(order.getOrder()); // false
     * </pre>
     */

    /*
>>>>>>> 780afeba
     * Returns rules for sorting data
     * @example
     * Get the rules for sorting:
     * <pre>
     *     import {Query} from 'Types/source';
     *     const query = new Query()
     *         .from('Orders')
     *         .orderBy('id');
     *
     *     const order = query.getOrderBy()[0];
     *     console.log(order.getSelector()); // 'id'
     *     console.log(order.getOrder()); // false
     * </pre>
     */
    getOrderBy(): Order[] {
        return this._orderBy;
    }

    /**
     * Устанавливает правила сортировки данных.
     * @param selector Имя поля имен полей и направления сортировки для каждого из них (false - возрастание, true - убывание).
     * @param [desc=false] Сортировать по убыванию (селектором является строка).
     * @param [nullPolicy] Политика позиционирования значений, подобных NULL (не определено - в зависимости от опции 'order', false - в начале, true - в конце).
     * @example
     * Отсортируем заказы по возрастанию значения поля id:
     * <pre>
     *     import {Query} from 'Types/source';
     *     const query = new Query()
     *         .select('*')
     *         .from('Orders')
     *         .orderBy('id');
     * </pre>
     * Отсортируем заказы по убыванию значений поля 'id':
     * <pre>
     *     import {Query} from 'Types/source';
     *     const query = new Query()
     *         .select('*')
     *         .from('Orders')
     *         .orderBy('id', true);
     * </pre>
     * Отсортируем заказы сначала по возрастанию значений поля customerId, а затем по убыванию значений поля date:
     * <pre>
     *     import {Query, QueryOrder} from 'Types/source';
     *     const query = new Query()
     *         .select('*')
     *         .from('Orders')
     *         .orderBy([
     *             {customerId: QueryOrder.SORT_ASC},
     *             {date: QueryOrder.SORT_DESC}
     *         ]);
     * </pre>
     * Отсортируем заказы, используя различные нулевые политики для каждого поля:
     * <pre>
     *     import {Query, QueryOrder} from 'Types/source';
     *     const query = new Query()
     *         .select('*')
     *         .from('Orders')
     *         .orderBy([
     *             ['customerId', QueryOrder.SORT_DESC, QueryOrder.NULL_POLICY_FIRST],
     *             [date, QueryOrder.SORT_ASC, QueryOrder.NULL_POLICY_LAST]
     *         ]);
     * </pre>
     */

    /*
     * Sets rules for sorting data
     * @param selector Field name of field names and sorting directions for each of them (false - ascending,
     * true - descending)
     * @param [desc=false] Sort by descending (of selector is a string)
     * @param [nullPolicy] NULL-like values positioning policy (undefined - depending on 'order' option, false - in the beginning, true - in the end)
     * @example
     * Let's sort orders by ascending values of field 'id':
     * <pre>
     *     import {Query} from 'Types/source';
     *     const query = new Query()
     *         .from('Orders')
     *         .orderBy('id');
     * </pre>
     * Let's sort orders by descending values of field 'id':
     * <pre>
     *     import {Query} from 'Types/source';
     *     const query = new Query()
     *         .from('Orders')
     *         .orderBy('id', true);
     * </pre>
     * Let's sort orders by ascending values of field 'customerId' first and then by descending values of field 'date':
     * <pre>
     *     import {Query, QueryOrder} from 'Types/source';
     *     const query = new Query()
     *         .from('Orders')
     *         .orderBy([
     *             {customerId: QueryOrder.SORT_ASC},
     *             {date: QueryOrder.SORT_DESC}
     *         ]);
     * </pre>
     * Let's sort orders use various null policies for each field:
     * <pre>
     *     import {Query, QueryOrder} from 'Types/source';
     *     const query = new Query()
     *         .from('Orders')
     *         .orderBy([
     *             ['customerId', QueryOrder.SORT_DESC, QueryOrder.NULL_POLICY_FIRST],
     *             [date, QueryOrder.SORT_ASC, QueryOrder.NULL_POLICY_LAST]
     *         ]);
     * </pre>
     */
    orderBy(
        selector: OrderSelector,
        desc?: boolean,
        nullPolicy?: boolean
    ): this {
        if (desc === undefined) {
            desc = true;
        }

        this._orderBy = [];

        if (typeof selector === 'object') {
            const processObject = (obj) => {
                if (!obj) {
                    return;
                }
                for (const key in obj) {
                    if (obj.hasOwnProperty(key)) {
                        this._orderBy.push(new Order({
                            selector: key,
                            order: obj[key]
                        }));
                    }
                }
            };

            if (selector instanceof Array) {
                for (let i = 0; i < selector.length; i++) {
                    const selectorItem = selector[i];
                    if (selectorItem instanceof Array) {
                        const [
                            selectorField,
                            selectorOrder,
                            selectorNullPolicy
                        ]: [
                            string,
                            boolean,
                            boolean
                        ] = selectorItem;

                        this._orderBy.push(new Order({
                            selector: selectorField,
                            order: selectorOrder,
                            nullPolicy: selectorNullPolicy
                        }));
                    } else {
                        processObject(selectorItem);
                    }
                }
            } else {
                processObject(selector);
            }
        } else if (selector) {
            this._orderBy.push(new Order({
                selector,
                order: desc,
                nullPolicy
            }));
        }

        return this;
    }

    /**
     * Возвращает правила для группировки данных.
     * @example
     * <pre>
     *     import {Query} from 'Types/source';
     *     const query = new Query()
     *         .select('*')
     *         .from('Orders')
     *         .groupBy('customerId');
     *
     *     console.log(query.getGroupBy()); // ['customerId']
     * </pre>
     */

    /*
     * Returns rules for grouping data
     * @example
     * <pre>
     *     import {Query} from 'Types/source';
     *     const query = new Query()
     *         .from('Orders')
     *         .groupBy('customerId');
     *
     *     console.log(query.getGroupBy()); // ['customerId']
     * </pre>
     */
    getGroupBy(): string[] {
        return this._groupBy;
    }

    /**
     * Устанавливает правила группировки данных.
     * @param expression Правила группировки данных.
     * @example
     * <pre>
     *     import {Query} from 'Types/source';
     *
     *     const querySimple = new source.Query()
     *         .select('*')
     *         .from('Orders')
     *         .groupBy('customerId');
     *
     *     const queryComplex = new Query()
     *         .select('*')
     *         .from('Orders')
     *         .groupBy(['date', 'customerId']);
     * </pre>
     */

    /*
     * Sets rules for grouping data
     * @param expression Rules for grouping data
     * @example
     * <pre>
     *     import {Query} from 'Types/source';
     *
     *     const querySimple = new source.Query()
     *         .from('Orders')
     *         .groupBy('customerId');
     *
     *     const queryComplex = new Query()
     *         .from('Orders')
     *         .groupBy(['date', 'customerId']);
     * </pre>
     */
    groupBy(expression: string | string[]): this {
        if (typeof expression === 'string') {
            expression = [expression];
        }

        if (!(expression instanceof Array)) {
            throw new Error('Invalid argument');
        }

        this._groupBy = expression;

        return this;
    }

    /**
     * Возвращает смещение, чтобы обрезать выделение с начала.
     * @example
     * <pre>
     *     import {Query} from 'Types/source';
     *     const query = new Query()
     *         .select('*')
     *         .from('Orders')
     *         .offset(50);
     *
     *     query.getOffset(); // 50
     * </pre>
     */

    /*
     * Returns offset to slice the selection from the beginning
     * @example
     * <pre>
     *     import {Query} from 'Types/source';
     *     const query = new Query()
     *         .from('Orders')
     *         .offset(50);
     *
     *     query.getOffset(); // 50
     * </pre>
     */
    getOffset(): number {
        return this._offset;
    }

    /**
     * Устанавливает смещение, чтобы обрезать выделение с начала.
     * @param start Значение смещения.
     * @example
     * Skip first 50 orders:
     * <pre>
     *     import {Query} from 'Types/source';
     *     const query = new Query()
     *         .select('*')
     *         .from('Orders')
     *         .offset(50);
     * </pre>
     */

    /*
     * Sets offset to slice the selection from the beginning
     * @param start Offset value
     * @example
     * Skip first 50 orders:
     * <pre>
     *     import {Query} from 'Types/source';
     *     const query = new Query()
     *         .from('Orders')
     *         .offset(50);
     * </pre>
     */
    offset(start: number | string): this {
        this._offset = parseInt(start as string, 10) || 0;

        return this;
    }

    /**
     * Возвращает максимальное количество строк в выборке.
     * @example
     * <pre>
     *     import {Query} from 'Types/source';
     *     const query = new Query()
     *         .select('*')
     *         .from('Orders')
     *         .limit(10);
     *
     *     console.log(query.getLimit()); // 10
     * </pre>
     */

    /*
     * Returns maximum rows count in the selection
     * @example
     * <pre>
     *     import {Query} from 'Types/source';
     *     const query = new Query()
     *         .from('Orders')
     *         .limit(10);
     *
     *     console.log(query.getLimit()); // 10
     * </pre>
     */
    getLimit(): number {
        return this._limit;
    }

    /**
     * Устанавливает максимальное количество строк в выборке.
     * @param count Максимальное количество строк.
     * @example
     * Получим первые 10 заказов:
     * <pre>
     *     import {Query} from 'Types/source';
     *     const query = new Query()
     *         .select('*')
     *         .from('Orders')
     *         .limit(10);
     * </pre>
     */

    /*
     * Sets maximum rows count in the selection
     * @param count Maximum rows count
     * @example
     * Get first 10 orders:
     * <pre>
     *     import {Query} from 'Types/source';
     *     const query = new Query()
     *         .from('Orders')
     *         .limit(10);
     * </pre>
     */
    limit(count: number): this {
        this._limit = count;

        return this;
    }

    /**
     * Возвращает дополнительные метаданные.
     * @example
     * <pre>
     *     import {Query, QueryNavigationType} from 'Types/source';
     *     const query = new Query()
     *         .select('*')
     *         .from('Catalogue')
     *         .meta({navigationType: QueryNavigationType.Offset});
     *
     *     console.log(query.getMeta()); // {navigationType: 'Offset'}
     * </pre>
     */

    /*
     * Returns additional metadata
     * @example
     * <pre>
     *     import {Query, QueryNavigationType} from 'Types/source';
     *     const query = new Query()
     *         .from('Catalogue')
     *         .meta({navigationType: QueryNavigationType.Offset});
     *
     *     console.log(query.getMeta()); // {navigationType: 'Offset'}
     * </pre>
     */
    getMeta<U = IMeta>(): U {
        return this._meta as U;
    }

    /**
     * Устанавливает дополнительные метаданные для отправки в источник данных.
     * Дополнительные метаданные предоставляют информацию источнику данных о желаемом поведении в различных аспектах способа извлечения данных. Определенный источник данных может не поддерживать эти аспекты, поэтому убедитесь, что это так, если вы хотите их использовать.
     * @param data Метаданные.
     * @example
     * Установим поле метаданных, которое указывает на нужный тип навигации в запросе:
     * <pre>
     *     import {Query, QueryNavigationType} from 'Types/source';
     *     const query = new Query()
     *         .select('*')
     *         .from('Catalogue')
     *         .where({'parentId': 10})
     *         .meta({navigationType: QueryNavigationType.Offset});
     * </pre>
     */

    /*
     * Sets additional metadata to send to the data source.
     * Additional metadata provides information to the data source about desired behaviour in various aspects in the way of extracting data. Certain data source may not support those aspects so make sure it does if you want to use them.
     * @param data Metadata
     * @example
     * Let's set metadata field which point to desired navigation type in query:
     * <pre>
     *     import {Query, QueryNavigationType} from 'Types/source';
     *     const query = new Query()
     *         .from('Catalogue')
     *         .where({'parentId': 10})
     *         .meta({navigationType: QueryNavigationType.Offset});
     * </pre>
     */
    meta<U = IMeta>(data: U): this {
        data = data || ({} as unknown as U);
        if (typeof data !== 'object') {
            throw new TypeError('Invalid argument "data"');
        }

        this._meta = data;

        return this;
    }

    // endregion
}

Object.assign(Query.prototype, {
    '[Types/_source/Query]': true,
    _moduleName: 'Types/source:Query'
});<|MERGE_RESOLUTION|>--- conflicted
+++ resolved
@@ -670,18 +670,11 @@
     protected _limit: number = undefined;
 
     /**
-<<<<<<< HEAD
      * Rules for union with another queries
      */
     protected _union: Array<Query<T>> = [];
 
     /**
-=======
-     * Дополнительные метаданные для отправки в источник данных.
-     */
-
-    /*
->>>>>>> 780afeba
      * Additional metadata to send to the data source
      */
     protected _meta: unknown | IMeta = {};
@@ -1171,7 +1164,6 @@
     }
 
     /**
-<<<<<<< HEAD
      * Returns rules for union with another queries
      */
     getUnion(): Array<Query<T>> {
@@ -1217,25 +1209,6 @@
     }
 
     /**
-=======
-     * Возвращает правила для сортировки данных.
-     * @example
-     * Получим правила сортировки:
-     * <pre>
-     *     import {Query} from 'Types/source';
-     *     const query = new Query()
-     *         .select('*')
-     *         .from('Orders')
-     *         .orderBy('id');
-     *
-     *     const order = query.getOrderBy()[0];
-     *     console.log(order.getSelector()); // 'id'
-     *     console.log(order.getOrder()); // false
-     * </pre>
-     */
-
-    /*
->>>>>>> 780afeba
      * Returns rules for sorting data
      * @example
      * Get the rules for sorting:
