--- conflicted
+++ resolved
@@ -254,12 +254,8 @@
     readonly '[Types/_source/IDecorator]': boolean = true;
 
     getOriginal<T = ITarget>(): T {
-<<<<<<< HEAD
-        const original = this._$target as any;
+        const original = this._$target as unknown as T;
         return original['[Types/_source/IDecorator]'] ? original.getOriginal() : original;
-=======
-        return this._$target as unknown as T;
->>>>>>> c09a764d
     }
 
     // endregion
