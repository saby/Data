--- conflicted
+++ resolved
@@ -40,8 +40,6 @@
    copy?: (data: Record, done?: IDone) => boolean;
 }
 
-<<<<<<< HEAD
-=======
 interface IOptions {
    target: ITarget;
    data?: IData;
@@ -72,7 +70,6 @@
    }
 };
 
->>>>>>> 1de06bea
 /**
  * Data source which contains prefetched data and returns them on the first call of any method for data reading.
  * Second and further calls will be proxied to the target data source.
@@ -217,34 +214,6 @@
     *    }, EXPIRATION_INTERVAL);
     * </pre>
     */
-<<<<<<< HEAD
-   protected _$validators: IValidators = {
-      read: (data: Record, done?: IDone): boolean => {
-         if (data && !done.read) {
-            done.read = true;
-            return true;
-         }
-         return false;
-      },
-      query: (data: DataSet, done?: IDone): boolean => {
-         if (data && !done.query) {
-            done.query = true;
-            return true;
-         }
-         return false;
-      },
-      copy: (data: Record, done?: IDone): boolean => {
-         if (data && !done.copy) {
-            done.copy = true;
-            return true;
-         }
-         return false;
-      }
-   };
-
-   /**
-    * The state of reading prefetched data
-=======
    protected _$validators: IValidators;
 
    /**
@@ -254,7 +223,6 @@
 
    /**
     * The state of read prefetched data
->>>>>>> 1de06bea
     */
    protected _done: IDone = {};
 
@@ -292,11 +260,7 @@
    }
 
    read(key: any, meta?: object): ExtendPromise<Record> {
-<<<<<<< HEAD
-      if (this._$validators.read(this._$data.read, this._done)) {
-=======
       if (this._validators.read(this._$data.read, this._done)) {
->>>>>>> 1de06bea
          return Deferred.success(this._$data.read);
       }
       return (this._$target as ICrud).read(key, meta);
@@ -311,11 +275,7 @@
    }
 
    query(query: Query): ExtendPromise<DataSet> {
-<<<<<<< HEAD
-      if (this._$validators.query(this._$data.query, this._done)) {
-=======
       if (this._validators.query(this._$data.query, this._done)) {
->>>>>>> 1de06bea
          return Deferred.success(this._$data.query);
       }
       return (this._$target as ICrud).query(query);
@@ -332,11 +292,7 @@
    }
 
    copy(key: string | number, meta?: object): ExtendPromise<Record> {
-<<<<<<< HEAD
-      if (this._$validators.copy(this._$data.copy, this._done)) {
-=======
       if (this._validators.copy(this._$data.copy, this._done)) {
->>>>>>> 1de06bea
          return Deferred.success(this._$data.copy);
       }
       return (this._$target as ICrudPlus).copy(key, meta);
