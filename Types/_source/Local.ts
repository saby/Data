import ICrud, {EntityKey} from './ICrud';
import ICrudPlus from './ICrudPlus';
import Base, {IOptions as IBaseOptions} from './Base';
import DataMixin from './DataMixin';
import DataCrudMixin from './DataCrudMixin';
import Query, {IMeta, Join, Order, PartialExpression, WhereExpression} from './Query';
import DataSet from './DataSet';
import {adapter, Record, Model} from '../entity';
import {RecordSet} from '../collection';
import {mixin, object} from '../util';
import {IHashMap, EntityMarker} from '../_declarations';
<<<<<<< HEAD
import randomId = require('Core/helpers/Number/randomId');
=======
import Deferred = require('Core/Deferred');
>>>>>>> 7c1fd61c

export enum MOVE_POSITION {
    On = 'on',
    Before = 'before',
    After = 'after'
}

interface IMovePosition {
    before?: boolean;
    parentProperty?: string;
    position?: string;
}

export interface IQueryRawData {
    items: any;
    meta?: {
        total?: number;
        path?: unknown;
    };
}

export interface IOptions extends IBaseOptions {
    filter?: FilterFunction;
}

function randomId(prefix: string): string {
    return prefix + Math.random().toString(36).substr(2) + (+new Date());
 }

function compareValues(given: unknown, expect: unknown, operator: string): boolean {
    // If array expected, use "given in expect" logic
    if (expect instanceof Array) {
        for (let i = 0; i < expect.length; i++) {
            if (compareValues(given, expect[i], operator)) {
                return true;
            }
        }
        return false;
    }

    // If array given, use "given has only expect" logic
    if (given instanceof Array) {
        for (let i = 0; i < given.length; i++) {
            if (!compareValues(given[i], expect, operator)) {
                return false;
            }
        }
        return true;
    }

    // Otherwise - just compare
    // tslint:disable-next-line:triple-equals
    return given == expect;
}

type FilterFunction = (item: adapter.IRecord, query: object) => boolean;

/**
 * Источник данных, работающий локально.
 * @remark
 * Это абстрактный класс, не предназначенный для создания самостоятельных экземпляров.
 * @class Types/_source/Local
 * @extends Types/_source/Base
 * @implements Types/_source/ICrud
 * @implements Types/_source/ICrudPlus
 * @mixes Types/_source/DataCrudMixin
 * @public
 * @author Мальцев А.А.
 */
export default abstract class Local<TData = unknown> extends mixin<
    Base,
    DataCrudMixin
>(
    Base,
    DataCrudMixin
) implements ICrud, ICrudPlus {
    /**
     * @cfg {Function(Types/_entity/adapter/IRecord, Object):Boolean} Фильтр записей, используемый при вызове метода {@link query}.
     * @name Types/_source/Local#filter
     * @remark
     * Первым аргументом передается адаптер сырых данных для каждой записи, вторым - фильтр, переданный в вызов метода query().
     * Функция должна вернуть Boolean: true - запись прошла фильтр и попадет в итоговую выборку, false - не  прошла.
     * @example
     * Спрячем Землю из результатов выборки:
     * <pre>
     *     import {Memory} from 'Types/source';
     *
     *     const solarSystem = new Memory({
     *         data: [
     *             {id: 1, name: 'Sun', kind: 'Star'},
     *             {id: 2, name: 'Mercury', kind: 'Planet'},
     *             {id: 3, name: 'Venus', kind: 'Planet'},
     *             {id: 4, name: 'Earth', kind: 'Planet'},
     *             {id: 5, name: 'Mars', kind: 'Planet'},
     *             {id: 6, name: 'Jupiter', kind: 'Planet'},
     *             {id: 7, name: 'Saturn', kind: 'Planet'},
     *             {id: 8, name: 'Uranus', kind: 'Planet'},
     *             {id: 9, name: 'Neptune', kind: 'Planet'},
     *             {id: 10, name: 'Pluto', kind: 'Dwarf planet'}
     *         ],
     *         filter: (item) => item.get('name') !== 'Earth',
     *         keyProperty: 'id'
     *     });
     *
     *     solarSystem.query().then((result) => {
     *         result.getAll().each((record) => {
     *             console.log(record.get('name'));
     *             //'Sun', 'Mercury', 'Venus', 'Mars', 'Jupiter', 'Saturn', 'Uranus', 'Neptune', 'Pluto'
     *         });
     *     });
     * </pre>
     * Выберем все объекты, имена которых начинаются на 'S':
     * <pre>
     *     import {Memory} from 'Types/source';
     *
     *     const solarSystem = new source.Memory({
     *         data: [
     *             {id: 1, name: 'Sun', kind: 'Star'},
     *             {id: 2, name: 'Mercury', kind: 'Planet'},
     *             {id: 3, name: 'Venus', kind: 'Planet'},
     *             {id: 4, name: 'Earth', kind: 'Planet'},
     *             {id: 5, name: 'Mars', kind: 'Planet'},
     *             {id: 6, name: 'Jupiter', kind: 'Planet'},
     *             {id: 7, name: 'Saturn', kind: 'Planet'},
     *             {id: 8, name: 'Uranus', kind: 'Planet'},
     *             {id: 9, name: 'Neptune', kind: 'Planet'},
     *             {id: 10, name: 'Pluto', kind: 'Dwarf planet'}
     *         ],
     *         filter: (item, where) => Object.keys(where).some((field) => {
     *             const value = item.get(field);
     *             const needed = where[field];
     *             return String(value).indexOf(needed) === 0;
     *         }),
     *         keyProperty: 'id'
     *     });
     *
     *     const query = new source.Query();
     *     query.where({name: 'S'});
     *     solarSystem.query(query).then((result) => {
     *         result.getAll().each((record) => {
     *             console.log(record.get('name'));//'Sun', 'Saturn'
     *         });
     *     });
     * </pre>
     */
    protected _$filter: FilterFunction;

    /**
     * Индекс для быстрого поиска записи по его ключу.
     */

    /*
     * Index to fast search record by its key
     */
    protected _index: IHashMap<number>;

    /**
     * Идет настройка держателя данных.
     */

    /*
     * Data holder setup is in progress
     */
    protected _settingUpDataHolder: boolean;

    /**
     * С чем работает источник данных.
     */

    /*
     * Data the source work with
     */
    get data(): any {
        return this._getTableAdapter().getData();
    }

    protected constructor(options?: IOptions) {
        super(options);

        this._reIndex();
    }

    // region ICrud

    readonly '[Types/_source/ICrud]': EntityMarker = true;

    create(meta?: object): Promise<Model | Record> {
        return this._loadAdditionalDependenciesAsync().then(
            () => this._prepareCreateResult(meta)
        );
    }

    read(key: EntityKey, meta?: object): Promise<Model> {
        const data = this._getRecordByKey(key);
        if (data) {
            return this._loadAdditionalDependenciesAsync().then(
                () => this._prepareReadResult(data)
            );
        }

        return Promise.reject(new ReferenceError(
            `Can't perform read() because record with key "${key}" does not exist`
        ));
}

    update(data: Record | RecordSet, meta?: object): Promise<void> {
        const updateRecord = (record) => {
            const keyProperty = this.getKeyProperty();
            let key = keyProperty ? record.get(keyProperty) : undefined;
            if (key === undefined) {
                key = randomId('k');
                record.set(keyProperty, key);
            }

            const adapter = this._getTableAdapter();
            const index = this._getIndexByKey(key);

            if (index === -1) {
                adapter.add(record.getRawData());
                if (this._index) {
                    this._index[key] = adapter.getCount() - 1;
                }
            } else {
                adapter.replace(record.getRawData(), index);
            }

            return key;
        };

        let keys = [];
        if (DataMixin.isRecordSetInstance(data)) {
            (data as RecordSet).each((record) => {
                keys.push(updateRecord(record));
            });
        } else {
            keys = updateRecord(data);
        }

        return this._loadAdditionalDependenciesAsync().then(
            () => this._prepareUpdateResult(data, keys)
        ) as Promise<void>;
    }

    destroy(keys: EntityKey | EntityKey[], meta?: object): Promise<void> {
        const destroyByKey = (key) => {
            const index = this._getIndexByKey(key);
            if (index !== -1) {
                this._getTableAdapter().remove(index);
                this._reIndex();
                return true;
            } else {
                return false;
            }
        };

        const keysArray = keys instanceof Array ? keys : [keys];
        for (let i = 0, len = keysArray.length; i < len; i++) {
            if (!destroyByKey(keysArray[i])) {
                return  Promise.reject(new ReferenceError(
                    `Can't perform destroy() because record with key "${keysArray[i]}" does not exist`
                )) as unknown as Promise<void>;
            }
        }

        return Promise.resolve(undefined);
    }

    query(query?: Query): Promise<DataSet> {
        let items = this._applyFrom(query ? query.getFrom() : undefined);
        const adapter = this.getAdapter();
        let total;

        if (query) {
            items = this._applyJoin(items, query.getJoin());
            items = this._applyWhere(items, query.getWhere(), query.getMeta());
            items = this._applyOrderBy(items, query.getOrderBy());
            items = this._applySelect(items, query.getSelect());
            total = adapter.forTable(items).getCount();
            items = this._applyPaging(items, query.getOffset(), query.getLimit());
        } else if (this._$filter) {
            items = this._applyWhere(items);
        } else {
            total = adapter.forTable(items).getCount();
        }

        return this._loadAdditionalDependenciesAsync().then(() => this._prepareQueryResult({
            items,
            meta: {
                total
            }
        }, query));
    }

    // endregion

    // region ICrudPlus

    readonly '[Types/_source/ICrudPlus]': EntityMarker = true;

    merge(target: EntityKey, merged: EntityKey | EntityKey[]): Promise<void> {
        const mergedKeys = merged instanceof Array ? merged : [merged];
        const tableAdapter = this._getTableAdapter();
        const keyProperty = this.getKeyProperty();
        try {
            mergedKeys.forEach((mergedKey) => {
                // targetIndex can change within several merges that's why it must be refreshed it on each iteration
                const targetIndex = this._getIndexByKey(target);
                if (targetIndex === -1) {
                    throw new ReferenceError(`Can't perform merge() because target record with key "${target}" does not exist`);
                }

                const mergedIndex = this._getIndexByKey(mergedKey);
                if (mergedIndex === -1) {
                    throw new ReferenceError(`Can't perform merge() because source record with key "${mergedKey}" does not exist`);
                }

                tableAdapter.merge(
                    targetIndex,
                    mergedIndex,
                    keyProperty
                );
                this._reIndex();
            });
        } catch (error) {
            return Promise.reject(error);
        }

        // FIXME: Actually should return void here
        return Promise.resolve(target as unknown as void);
    }

    copy(key: EntityKey, meta?: object): Promise<Model> {
        const index = this._getIndexByKey(key);
        if (index === -1) {
            return Promise.reject(new ReferenceError(`Can't perform copy() because record with key "${key}" does not exist`));
        }

        const copy = this._getTableAdapter().copy(index);
        this._reIndex();
        return this._loadAdditionalDependenciesAsync().then(
           () => this._prepareReadResult(copy)
        );
}

    move(items: EntityKey | EntityKey[], target: EntityKey, meta?: IMovePosition): Promise<void> {
        meta = meta || {};
        const sourceItems = [];
        if (!(items instanceof Array)) {
            items = [items];
        }
        const tableAdapter = this._getTableAdapter();
        const adapter = this.getAdapter();

        items.sort((a, b) => {
            const indexA = this._getIndexByKey(a);
            const indexB = this._getIndexByKey(b);
            return  meta.position === MOVE_POSITION.After ? indexB - indexA : indexA - indexB;
        }).forEach((id) => {
            const index = this._getIndexByKey(id);
            sourceItems.push(adapter.forRecord(tableAdapter.at(index)));
        });

        let targetPosition = -1;
        let targetItem = null;
        if (target !== null) {
            targetPosition = this._getIndexByKey(target);
            targetItem = adapter.forRecord(tableAdapter.at(targetPosition));
            if (targetPosition === -1) {
                return Promise.reject(new ReferenceError('Can\'t perform move() because target position "${target}" is not found'));
            }
        }

        if (meta.position === MOVE_POSITION.On) {
            return this._hierarchyMove(sourceItems, targetItem, meta);
        }

        return this._reorderMove(sourceItems, targetItem, meta);
    }

    // endregion

    // region Types/_source/DataMixin

    getAdapter(): adapter.IAdapter {
        super.getAdapter();

        if (this._$adapter['Types/_entity/adapter/IDataHolder'] && !this._settingUpDataHolder) {
            this._settingUpDataHolder = true;
            (this._$adapter as unknown as adapter.IDataHolder<TData>).dataReference = this.data;
            this._settingUpDataHolder = false;
        }

        return this._$adapter as adapter.IAdapter;
    }

    // endregion

    // region DataMixin

    protected _wrapToDataSet(data: any): DataSet {
        return super._wrapToDataSet(
            this._detachData(data)
        );
    }

    // endregion

    // region DataCrudMixin

    protected _prepareCreateResult(data: any): Model {
        return super._prepareCreateResult.call(
            this,
            this._detachData(data)
        );
    }

    protected _prepareReadResult(data: any): Model {
        return super._prepareReadResult.call(
            this,
            this._detachData(data)
        );
    }

    // endregion

    // region Protected methods

    /**
     * Возвращает адаптер для работы с таблицей
     */
    protected abstract _getTableAdapter(): adapter.ITable;

    /**
     * Возвращает данные, отвязанные от данных источника
     */
    protected _detachData(data: unknown): unknown {
        // There is no need to clone data in COW mode
        if (this._$cow) {
            return data;
        }

        return object.clonePlain(data);
    }

    /**
     * Возвращает данные модели с указанным ключом
     * @param key Значение ключа
     */
    protected _getRecordByKey(key: EntityKey): adapter.IRecord {
        return this._getTableAdapter().at(
            this._getIndexByKey(key)
        );
    }

    /**
     * Возвращает индекс модели с указанным ключом
     * @param key Значение ключа
     * @return -1 - не найден, >=0 - индекс
     */
    protected _getIndexByKey(key: EntityKey): number {
        const index = this._index[key];
        return index === undefined ? -1 : index;
    }

    /**
     * Перестраивает индекс
     */
    protected _reIndex(): void {
        this._index = {};
        const adapter = this.getAdapter();
        this._each(this.data, (item, index) => {
            const key = adapter.forRecord(item).get(this._$keyProperty);
            this._index[key] = index;
        });
    }

    /**
     * Применяет источник выборки
     * @param [from] Источник выборки
     */
    protected abstract _applyFrom(from?: string): any;

    /**
     * Применяет объединение
     * @param data Данные
     * @param join Выборки для объединения
     */
    protected abstract _applyJoin(data: any, join: Join[]): any;

    /**
     * Applies fieldset selection
     * @param data Data to handle
     * @param select Fieldset to select
     */
    protected _applySelect(data: any, select: IHashMap<string>): any {
        const selectNames = Object.keys(select);

        if (!selectNames.length) {
            return data;
        }

        const adapter = this.getAdapter();
        const tableAdapter = adapter.forTable();

        this._each(data, (item) => {
            const original = adapter.forRecord(item);
            const applied = adapter.forRecord();

            selectNames.forEach((originalName) => {
                const appliedName = select[originalName];
                if (!applied.has(appliedName)) {
                    const format = original.getFormat(originalName);
                    format.setName(appliedName);
                    applied.addField(format);
                }
                applied.set(appliedName, original.get(originalName));
            });

            tableAdapter.add(applied.getData());
        });

        return tableAdapter.getData();
    }

    /**
     * Applies filter
     * @param data Data to handle
     * @param where Query filter
     * @param meta Query metadata
     */
    protected _applyWhere(data: any, where?: WhereExpression<unknown>, meta?: IMeta): any {
        // TODO: support for IMeta.expand values

        where = where || {};

        if (where instanceof PartialExpression) {
            throw new TypeError('Filtering by PartialExpression instance is not supported.');
        }

        if (!this._$filter && typeof where === 'object' && !Object.keys(where).length) {
            return data;
        }

        const checkFields = (fields, item) => {
            let result = true;
            for (const name in fields) {
                if (!fields.hasOwnProperty(name)) {
                    continue;
                }
                result = compareValues(
                    item.get(name),
                    fields[name],
                    '='
                );
                if (!result) {
                    break;
                }
            }
            return result;
        };

        const adapter = this.getAdapter();
        const tableAdapter = adapter.forTable();
        const isPredicate = typeof where === 'function';

        this._each(data, (item, index) => {
            item = adapter.forRecord(item);

            let isMatch = true;
            if (this._$filter) {
                isMatch = this._$filter(item, where);
            } else {
                isMatch = isPredicate ? (where as Function)(item, index) : checkFields(where, item);
            }

            if (isMatch) {
                tableAdapter.add(item.getData());
            }
        });

        return tableAdapter.getData();
    }

    /**
     * Применяет сортировку
     * @param data Данные
     * @param order Параметры сортировки
     */
    protected _applyOrderBy(data: any, order: Order[]): any {
        order = order || [];
        if (!order.length) {
            return data;
        }

        // Создаем карту сортировки
        const orderMap = [];
        for (let i = 0; i < order.length; i++) {
            orderMap.push({
                field: order[i].getSelector(),
                order: order[i].getOrder()
            });
        }

        // Создаем служебный массив, который будем сортировать
        const adapter = this.getAdapter();
        const dataMap = [];
        this._each(data, (item, index) => {
            let value;
            const values = [];
            for (let i = 0; i < orderMap.length; i++) {
                value = adapter.forRecord(item).get(orderMap[i].field);

                // undefined значения не передаются в compareFunction Array.prototype.sort, и в результате сортируются
                // непредсказуемо. Поэтому заменим их на null.
                values.push(value === undefined ? null : value);
            }
            dataMap.push({
                index,
                values
            });
        });

        const compare = (a, b) => {
            if (a === null && b !== null) {
                // Считаем null меньше любого не-null
                return -1;
            }
            if (a !== null && b === null) {
                // Считаем любое не-null больше null
                return 1;
            }
            // tslint:disable-next-line:triple-equals
            if (a == b) {
                return 0;
            }
            return a > b ? 1 : -1;
        };

        // Сортируем служебный массив
        dataMap.sort((a, b) => {
            let result = 0;
            for (let index = 0; index < orderMap.length; index++) {
                result = (orderMap[index].order ? -1 : 1) * compare(
                    a.values[index],
                    b.values[index]
                );
                if (result !== 0) {
                    break;
                }
            }
            return result;
        });

        // Создаем новую таблицу по служебному массиву
        const sourceAdapter = adapter.forTable(data);
        const resultAdapter = adapter.forTable();
        for (let i = 0, count = dataMap.length; i < count; i++) {
            resultAdapter.add(sourceAdapter.at(dataMap[i].index));
        }

        return resultAdapter.getData();
    }

    /**
     * Применяет срез
     * @param data Данные
     * @param [offset=0] Смещение начала выборки
     * @param [limit] Количество записей выборки
     */
    protected _applyPaging(data: any, offset?: number, limit?: number): any {
        offset = offset || 0;
        if (offset === 0 && limit === undefined) {
            return data;
        }

        const dataAdapter = this.getAdapter().forTable(data);
        if (limit === undefined) {
            limit = dataAdapter.getCount();
        } else {
            limit = limit || 0;
        }

        const newDataAdapter = this.getAdapter().forTable();
        let newIndex = 0;
        const beginIndex = offset;
        const endIndex = Math.min(
            dataAdapter.getCount(),
            beginIndex + limit
        );
        for (let index = beginIndex; index < endIndex; index++, newIndex++) {
            newDataAdapter.add(dataAdapter.at(index));
        }

        return newDataAdapter.getData();
    }

    protected _reorderMove(items: adapter.IRecord[], target: adapter.IRecord, meta: any): Promise<void> {
        let parentValue;
        if (meta.parentProperty) {
            parentValue = target.get(meta.parentProperty);
        }
        if (!meta.position && meta.hasOwnProperty('before')) {
            meta.position = meta.before ? MOVE_POSITION.Before : MOVE_POSITION.After;
        }

        const tableAdapter = this._getTableAdapter();
        const targetsId = target.get(this._$keyProperty);
        items.forEach((item) => {
            if (meta.parentProperty) {
                item.set(meta.parentProperty, parentValue);
            }
            const index = this._getIndexByKey(item.get(this._$keyProperty));
            let targetIndex = this._getIndexByKey(targetsId);
            if (meta.position === MOVE_POSITION.Before && targetIndex > index) {
                targetIndex--;
            } else if (meta.position === MOVE_POSITION.After && targetIndex < index) {
                targetIndex++;
            }
            tableAdapter.move(index, targetIndex);
            this._reIndex();
        });

        return Promise.resolve();
    }

    protected _hierarchyMove(items: adapter.IRecord[], target: adapter.IRecord, meta: any): Promise<void> {
        if (!meta.parentProperty) {
            return Promise.reject(new Error('Parent property is not defined'));
        }
        const parentValue = target ? target.get(this._$keyProperty) : null;
        items.forEach((item) => {
            item.set(meta.parentProperty, parentValue);
        });

        return Promise.resolve();
    }

    // endregion
}

Object.assign(Local.prototype, {
    '[Types/_source/Local]': true,
    _moduleName: 'Types/source:Local',
    _$filter: null,
    _index: null
});<|MERGE_RESOLUTION|>--- conflicted
+++ resolved
@@ -9,11 +9,6 @@
 import {RecordSet} from '../collection';
 import {mixin, object} from '../util';
 import {IHashMap, EntityMarker} from '../_declarations';
-<<<<<<< HEAD
-import randomId = require('Core/helpers/Number/randomId');
-=======
-import Deferred = require('Core/Deferred');
->>>>>>> 7c1fd61c
 
 export enum MOVE_POSITION {
     On = 'on',
