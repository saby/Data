--- conflicted
+++ resolved
@@ -22,15 +22,6 @@
       "lint": "saby-typescript --lint -q Types/**/*.ts"
    },
    "devDependencies": {
-<<<<<<< HEAD
       "wasaby-cli": "git+https://github.com/saby/wasaby-cli.git#rc-20.4000"
-=======
-      "rmi": "git+https://git.sbis.ru/sbis/rmi.git#rc-20.3000",
-      "saby-i18n": "git+https://platform-git.sbis.ru/saby/i18n.git#rc-20.3000",
-      "saby-typescript": "git+https://platform-git.sbis.ru/saby/TypeScript.git#rc-20.3000",
-      "saby-units": "git+https://platform-git.sbis.ru/saby/Units.git#rc-20.3000",
-      "sbis3-ws": "git+https://git.sbis.ru/sbis/ws.git#rc-20.3000",
-      "wasaby-app": "git+https://platform-git.sbis.ru/saby/wasaby-app.git#rc-20.3000"
->>>>>>> 426134f8
    }
 }