@Library('pipeline') _

def version = '19.710/pea/jf_move'

node ('controls') {
<<<<<<< HEAD
def version = "20.1000"
def workspace = "/home/sbis/workspace/types_${version}/${BRANCH_NAME}"
    dir (workspace){
        deleteDir()
        checkout([$class: 'GitSCM',
            branches: [[name: "rc-${version}"]],
            doGenerateSubmoduleConfigurations: false,
            extensions: [[
                $class: 'RelativeTargetDirectory',
                relativeTargetDir: "jenkins_pipeline"
                ]],
                submoduleCfg: [],
                userRemoteConfigs: [[
                    credentialsId: CREDENTIAL_ID_GIT,
                    url: "${GIT}:sbis-ci/jenkins_pipeline.git"]]
                                    ])
        helper = load "./jenkins_pipeline/platforma/branch/helper"
        start = load "./jenkins_pipeline/platforma/branch/JenkinsfileTypes"
        run_unit = load "./jenkins_pipeline/platforma/branch/run_unit"
        timeout(time: 60, unit: 'MINUTES') {
			LocalDateTime start_time = LocalDateTime.now();
			echo "Время начала сборки: ${start_time}"
			try {
				start.start(version, workspace, helper)
			} finally {
				LocalDateTime end_time = LocalDateTime.now();
				echo "Время конца сборки: ${end_time}"
				Duration duration = Duration.between(end_time, start_time);
				diff_time = Math.abs(duration.toMillis());
				helper.time_stages(currentBuild, diff_time, "${BUILD_URL}", version, "types")
			}
        }
    }
=======
    checkout_pipeline(version)
    run_branch = load '/home/sbis/jenkins_pipeline/platforma/branch/run_branch'
    run_branch.execute('types', '19.710')
>>>>>>> 0704577e
}<|MERGE_RESOLUTION|>--- conflicted
+++ resolved
@@ -3,43 +3,7 @@
 def version = '19.710/pea/jf_move'
 
 node ('controls') {
-<<<<<<< HEAD
-def version = "20.1000"
-def workspace = "/home/sbis/workspace/types_${version}/${BRANCH_NAME}"
-    dir (workspace){
-        deleteDir()
-        checkout([$class: 'GitSCM',
-            branches: [[name: "rc-${version}"]],
-            doGenerateSubmoduleConfigurations: false,
-            extensions: [[
-                $class: 'RelativeTargetDirectory',
-                relativeTargetDir: "jenkins_pipeline"
-                ]],
-                submoduleCfg: [],
-                userRemoteConfigs: [[
-                    credentialsId: CREDENTIAL_ID_GIT,
-                    url: "${GIT}:sbis-ci/jenkins_pipeline.git"]]
-                                    ])
-        helper = load "./jenkins_pipeline/platforma/branch/helper"
-        start = load "./jenkins_pipeline/platforma/branch/JenkinsfileTypes"
-        run_unit = load "./jenkins_pipeline/platforma/branch/run_unit"
-        timeout(time: 60, unit: 'MINUTES') {
-			LocalDateTime start_time = LocalDateTime.now();
-			echo "Время начала сборки: ${start_time}"
-			try {
-				start.start(version, workspace, helper)
-			} finally {
-				LocalDateTime end_time = LocalDateTime.now();
-				echo "Время конца сборки: ${end_time}"
-				Duration duration = Duration.between(end_time, start_time);
-				diff_time = Math.abs(duration.toMillis());
-				helper.time_stages(currentBuild, diff_time, "${BUILD_URL}", version, "types")
-			}
-        }
-    }
-=======
     checkout_pipeline(version)
     run_branch = load '/home/sbis/jenkins_pipeline/platforma/branch/run_branch'
     run_branch.execute('types', '19.710')
->>>>>>> 0704577e
 }