--- conflicted
+++ resolved
@@ -1,12 +1,5 @@
-import java.time.*
-import java.lang.Math
-
 node ('controls') {
-<<<<<<< HEAD
-def version = "19.400"
-=======
 def version = "19.320"
->>>>>>> 6623893a
 def workspace = "/home/sbis/workspace/types_${version}/${BRANCH_NAME}"
     ws (workspace){
         deleteDir()
@@ -26,17 +19,7 @@
         start = load "./jenkins_pipeline/platforma/branch/JenkinsfileTypes"
         run_unit = load "./jenkins_pipeline/platforma/branch/run_unit"
         timeout(time: 60, unit: 'MINUTES') {
-			LocalDateTime start_time = LocalDateTime.now();
-			echo "Время начала сборки: ${start_time}"
-			try {
-				start.start(version, workspace, helper)
-			} finally {
-				LocalDateTime end_time = LocalDateTime.now();
-				echo "Время конца сборки: ${end_time}"
-				Duration duration = Duration.between(end_time, start_time);
-				diff_time = Math.abs(duration.toMillis());
-				helper.time_stages(diff_time, "${BUILD_URL}", version, "types")
-			}
+            start.start(version, workspace, helper)
         }
     }
 }